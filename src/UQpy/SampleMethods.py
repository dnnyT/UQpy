# UQpy is distributed under the MIT license.
#
# Copyright (C) 2018  -- Michael D. Shields
#
# Permission is hereby granted, free of charge, to any person obtaining a copy of this software and associated
# documentation files (the "Software"), to deal in the Software without restriction, including without limitation the
# rights to use, copy, modify, merge, publish, distribute, sublicense, and/or sell copies of the Software, and to permit
# persons to whom the Software is furnished to do so, subject to the following conditions:
#
# The above copyright notice and this permission notice shall be included in all copies or substantial portions of the
# Software.
#
# THE SOFTWARE IS PROVIDED "AS IS", WITHOUT WARRANTY OF ANY KIND, EXPRESS OR IMPLIED, INCLUDING BUT NOT LIMITED TO THE
# WARRANTIES OF MERCHANTABILITY, FITNESS FOR A PARTICULAR PURPOSE AND NON-INFRINGEMENT. IN NO EVENT SHALL THE AUTHORS OR
# COPYRIGHT HOLDERS BE LIABLE FOR ANY CLAIM, DAMAGES OR OTHER LIABILITY, WHETHER IN AN ACTION OF CONTRACT, TORT OR
# OTHERWISE, ARISING FROM, OUT OF OR IN CONNECTION WITH THE SOFTWARE OR THE USE OR OTHER DEALINGS IN THE SOFTWARE.

"""This module contains functionality for all the sampling methods supported in UQpy."""

import copy
from scipy.spatial.distance import pdist
import random
from UQpy.Distributions import *
from UQpy.Utilities import *
from os import sys
from functools import partial
import warnings


########################################################################################################################
########################################################################################################################
#                                         Monte Carlo Simulation
########################################################################################################################


class MCS:
    """
    Perform Monte Carlo sampling (MCS) of random variables.

    **Attributes:**

    **Input:**

    * **dist_object** ((list of) ``Distribution`` object(s)):
                        Probability distribution of each random variable. Must be an object of type ``Distribution``.

    * **nsamples** (`int`):
                     Number of samples to be drawn from each distribution.

    * **random_state** ((list of) `int(s)`):
                        The random seed to initialize the *Mersenne Twister* pseudo-random number generator.

    * **verbose** (Boolean):
                        A boolean declaring whether to write text to the terminal.

                        Default value: False

    **Output/Returns:**

    * **samples** (`ndarray` or `list`):
                        Generated samples. If a list of ``DistributionContinuous1D``, ``DistributionContinuous1D``
                        objects is provided then **samples** is an array with
                        ``samples.shape=(nsamples, len(dist_object))``. If  ``DistributionContinuous1D`` object is
                        provided then **samples** is an array with ``samples.shape=(nsamples, 1)``. If a
                        ``DistributionContinuousND`` object is provided then **samples** is an array with
                        ``samples.shape=(nsamples, ND)``. If a list of ``DistributionContinuous1D``,
                        ``DistributionContinuousND`` is provided then **samples** is a list with
                        ``len(samples)=nsamples`` and ``len(samples[i]) = len(dist_object)``.

    * **samplesU01** (`ndarray` (`list`)):
                        If the ``Distribution`` object has a ``cdf`` method, MCS also returns the samples in the
                        Uniform(0,1) hypercube using the method ``transform_u01``.

    **Methods**

    """

    def __init__(self, dist_object, nsamples=None,  random_state=None, verbose=False):

        # Check if a Distribution object is provided.
        if not dist_object:
            raise ValueError('UQpy: A Distribution object is required.')
        else:
            if isinstance(dist_object, list):
                add_continuous_1d = 0
                add_continuous_nd = 0
                for i in range(len(dist_object)):
                    if not isinstance(dist_object[i], Distribution):
                        raise TypeError('UQpy: A UQpy.Distribution object must be provided.')
                    if isinstance(dist_object[i], DistributionContinuous1D):
                        add_continuous_1d = add_continuous_1d + 1
                    elif isinstance(dist_object[i], DistributionND):
                        add_continuous_nd = add_continuous_nd + 1
                if add_continuous_1d == len(dist_object):
                    self.list = False
                    self.array = True
                else:
                    self.list = True
                    self.array = False

                if random_state is not None:
                    if isinstance(random_state, int) or len(dist_object) != len(random_state):
                        raise TypeError('UQpy: Incompatible dimensions between random_state and dist_object.')
                    self.random_state = random_state
                else:
                    self.random_state = [random_state]*len(dist_object)
                self.dist_object = dist_object
            else:
                if not isinstance(dist_object, Distribution):
                    raise TypeError('UQpy: A UQpy.Distribution object must be provided.')
                else:
                    self.dist_object = dist_object
                    self.list = False
                    self.array = True
                if random_state is not None:
                    if not isinstance(random_state, int):
                        raise TypeError('UQpy: Incompatible dimensions between random_state and dist_object.')
                    else:
                        self.random_state = random_state

        # Instantiate the output attributes.
        self.samples = None
        self.samplesU01 = None

        # Set printing options
        self.verbose = verbose
        self.nsamples = nsamples
        # ==============================================================================================================
        #                                       Run Monte Carlo sampling
        if nsamples is not None:
            self.run(nsamples=self.nsamples)

    def run(self, nsamples, random_state=None):
        """
        The ``run`` method of the ``MCS`` class can be invoked many times and the generated samples are appended to the
        existing samples. For example, to the 5 samples in object ``x1`` we can add two more by running

        >>> print(x1)
            <UQpy.SampleMethods.MCS object at 0x1a148ba85>
        >>> x1.run(nsamples=2, random_state=[123, 567])
        >>> print(x1.samples)
            [[ 1.62434536  1.78862847]
             [-0.61175641  0.43650985]
             [-0.52817175  0.09649747]
             [-1.07296862 -1.8634927 ]
             [ 0.86540763 -0.2773882 ]
             [ 1.62434536  1.78862847]
             [-0.61175641  0.43650985]]

        The total number of samples is now

        >>> print(x1.nsamples)
            7
        """
        # Check if a random_state is provided.
        if random_state is None:
            random_state = self.random_state
        else:
            if isinstance(self.dist_object, list):
                if isinstance(random_state, int) or len(self.dist_object) != len(random_state):
                    raise TypeError('UQpy: Incompatible dimensions between random_state and dist_object.')
            else:
                if not isinstance(random_state, int):
                    raise TypeError('UQpy: Incompatible dimensions between random_state and dist_object.')

        if nsamples is None:
            raise ValueError('UQpy: Number of samples must be defined.')
        if not isinstance(nsamples, int):
            raise ValueError('UQpy: nsamples should be an integer.')

        if self.verbose:
            print('UQpy: Running Monte Carlo Sampling.')

        if isinstance(self.dist_object, list):
            temp_samples = list()
            for i in range(len(self.dist_object)):
                if hasattr(self.dist_object[i], 'rvs'):
                    temp_samples.append(self.dist_object[i].rvs(nsamples=nsamples, random_state=random_state[i]))
                else:
                    ValueError('UQpy: rvs method is missing.')
            x = list()
            for j in range(nsamples):
                y = list()
                for k in range(len(self.dist_object)):
                    y.append(temp_samples[k][j])
                x.append(np.array(y))
        else:
            if hasattr(self.dist_object, 'rvs'):
                temp_samples = self.dist_object.rvs(nsamples=nsamples, random_state=random_state)
                x = temp_samples

        if self.samples is None:
            if isinstance(self.dist_object, list) and self.array is True:
                self.samples = np.hstack(np.array(x)).T
            else:
                self.samples = np.array(x)
        else:
            # If self.samples already has existing samples, append the new samples to the existing attribute.
            if isinstance(self.dist_object, list) and self.array is True:
                self.samples = np.concatenate([self.samples, np.hstack(np.array(x)).T], axis=0)
            elif isinstance(self.dist_object, Distribution):
                self.samples = np.vstack([self.samples, x])
            else:
                self.samples = np.vstack([self.samples, x])
        self.nsamples = len(self.samples)

        if self.verbose:
            print('UQpy: Monte Carlo Sampling Complete.')

    def transform_u01(self):
        """
        The ``transform_u01`` method of the ``MCS`` is used to transform samples from the parameter space to the
        Uniform [0, 1] space. ``Distribution`` objects need to have a ``cdf`` method.

        >>> print(x1)
            <UQpy.SampleMethods.MCS object at 0x1a18c03450>
        >>> x1.transform_u01()
        >>> print(x1.samplesU01)
            [[0.94784894 0.96316267]
             [0.27034947 0.66876657]
             [0.29869007 0.53843726]
             [0.1416426  0.03119649]
             [0.80659245 0.39074102]
             [0.94784894 0.96316267]
             [0.27034947 0.66876657]]
        """

        if isinstance(self.dist_object, list) and self.array is True:
            zi = np.zeros_like(self.samples)
            for i in range(self.nsamples):
                z = self.samples[i, :]
                for j in range(len(self.dist_object)):
                    if hasattr(self.dist_object[j], 'cdf'):
                        zi[i, j] = self.dist_object[j].cdf(z[j])
                    else:
                        raise ValueError('UQpy: All Distributions must have a cdf method.')
            self.samplesU01 = zi

        elif isinstance(self.dist_object, Distribution):
            if hasattr(self.dist_object, 'cdf'):
                zi = np.zeros_like(self.samples)
                for i in range(self.nsamples):
                    z = self.samples[i, :]
                    zi[i, :] = self.dist_object.cdf(z)
                self.samplesU01 = zi
            else:
                raise ValueError('UQpy: All Distributions must have a cdf method.')

        elif isinstance(self.dist_object, list) and self.list is True:
            temp_samples_u01 = [None] * self.nsamples
            for i in range(self.nsamples):
                z = self.samples[i][:]
                y = [None] * len(self.dist_object)
                for j in range(len(self.dist_object)):
                    if hasattr(self.dist_object[j], 'cdf'):
                        zi = self.dist_object[j].cdf(z[j])
                    else:
                        raise ValueError('UQpy: All Distributions must have a cdf method.')
                    y[j] = zi
                temp_samples_u01[i] = np.array(y)
            self.samplesU01 = temp_samples_u01

########################################################################################################################
########################################################################################################################
#                                         Latin hypercube sampling  (LHS)
########################################################################################################################


class LHS:

    """
    Perform Latin hypercube sampling (MCS) of random variables.

    **Attributes:**

    **Input:**

    * **dist_object** ((list of) ``Distribution`` object(s)):
                    List of ``Distribution`` objects corresponding to each random variable.
<<<<<<< HEAD

    * **nsamples** (`int`):
                    Number of samples to be drawn from each distribution.


    * **criterion** (`str` or `callable`):
                The criterion for generating sample points
                    Options:
                        1. 'random' - completely random. \n
                        2. centered' - points only at the centre. \n
                        3. 'maximin - maximizing the minimum distance between points. \n
                        4. 'correlate' - minimizing the correlation between the points. \n
                        5. `callable` - User-defined method.

                Default: 'random'

=======

    * **nsamples** (`int`):
                    Number of samples to be drawn from each distribution.


    * **criterion** (`str` or `callable`):
                The criterion for generating sample points
                    Options:
                        1. 'random' - completely random. \n
                        2. centered' - points only at the centre. \n
                        3. 'maximin - maximizing the minimum distance between points. \n
                        4. 'correlate' - minimizing the correlation between the points. \n
                        5. `callable` - User-defined method.

                Default: 'random'

>>>>>>> 512ddafe
    * **metric** (`str` or `callable`):
                The distance metric to use.
                    Options:
                        1. `str` - Available options are: `braycurtis`, `canberra`, `chebyshev`, `cityblock`,
                        `correlation`, `cosine`, `dice`, `euclidean`, `hamming`, `jaccard`, `jensenshannon`,
                        `kulsinski`, `mahalanobis`, `matching`, `minkowski`, `rogerstanimoto`, `russellrao`,
                        `seuclidean`, `sokalmichener`, `sokalsneath`, `sqeuclidean`, `yule`.

                    2. User-defined function.

                Default: `euclidean`.

    * **iterations** (`int`):
                The number of iteration to run. Required only for ``maximin`` and ``correlate`` criterion.

                Default: 100.

    * **verbose** (`Boolean`):
                    A boolean declaring whether to write text to the terminal.

                    Default value: False


    **Output/Returns:**

    * **samples** (`ndarray`):
                    `ndarray` containing the generated samples.

    **Methods**

    The LHS class supports the following LHS design methods:

    """

    def __init__(self, dist_object, nsamples, criterion='random', metric='euclidean',
                 iterations=100,  verbose=False):

        # Check if a Distribution object is provided.
        from UQpy.Distributions import DistributionContinuous1D, JointInd

        if isinstance(dist_object, list):
            for i in range(len(dist_object)):
                if not isinstance(dist_object[i], DistributionContinuous1D):
                    raise TypeError('UQpy: A DistributionContinuous1D object must be provided.')
        else:
            if not isinstance(dist_object, (DistributionContinuous1D, JointInd)):
                raise TypeError('UQpy: A DistributionContinuous1D or JointInd object must be provided.')

        self.dist_object = dist_object

        if isinstance(criterion, str):
            if criterion not in ['random', 'centered', 'maximin', 'correlate']:
                raise NotImplementedError("Exit code: Supported lhs criteria: 'random', 'centered', 'maximin', "
                                          "'correlate'.")
            else:
                self.criterion = criterion
        else:
            self.criterion = criterion

        if isinstance(metric, str):
            if metric not in ['braycurtis', 'canberra', 'chebyshev', 'cityblock', 'correlation', 'cosine',
                              'dice', 'euclidean', 'hamming', 'jaccard', 'kulsinski', 'mahalanobis',
                              'matching', 'minkowski', 'rogerstanimoto', 'russellrao', 'seuclidean',
                              'sokalmichener', 'sokalsneath', 'sqeuclidean']:
                raise NotImplementedError("Exit code: Supported lhs distances: 'braycurtis', 'canberra', 'chebyshev', "
                                          "'cityblock'," " 'correlation', 'cosine','dice', 'euclidean', 'hamming', "
                                          "'jaccard', " "'kulsinski', 'mahalanobis', 'matching', 'minkowski', "
                                          "'rogerstanimoto'," "'russellrao', 'seuclidean','sokalmichener', "
                                          "'sokalsneath', 'sqeuclidean'.")
        self.metric = metric
        if isinstance(iterations, int):
            self.iterations = iterations
        else:
            raise ValueError('UQpy: number of iterations must be an integer.')

        if isinstance(nsamples, int):
            self.nsamples = nsamples
        else:
            raise ValueError('UQpy: number of samples must be specified.')

        # Set printing options
        self.verbose = verbose

        if isinstance(self.dist_object, list):
            self.samples = np.zeros([self.nsamples, len(self.dist_object)])
        elif isinstance(self.dist_object, DistributionContinuous1D):
            self.samples = np.zeros([self.nsamples, 1])
        elif isinstance(self.dist_object, JointInd):
            self.samples = np.zeros([self.nsamples, len(self.dist_object.marginals)])

        self.samplesU01 = np.zeros_like(self.samples)

        self.run(self.nsamples)

    def run(self, nsamples):

        if self.nsamples is None:
            self.nsamples = nsamples

        if self.verbose:
            print('UQpy: Running Latin Hypercube sampling...')

        if self.criterion == 'random':
            u_ab = self.random()
        elif self.criterion == 'centered':
            u_ab = self.centered()
        elif self.criterion == 'maximin':
            u_ab = self.max_min()
        elif self.criterion == 'correlate':
            u_ab = self.correlate()
        elif callable(self.criterion):
            u_ab = self.criterion()
        else:
            raise ValueError('UQpy: A valid criterion is required.')

        if isinstance(self.dist_object, list):
            for j in range(len(self.dist_object)):
                if hasattr(self.dist_object[j], 'icdf'):
                    self.samples[:, j] = self.dist_object[j].icdf(np.atleast_2d(u_ab[:, j]).T)

        elif isinstance(self.dist_object, JointInd):
            if all(hasattr(m, 'icdf') for m in self.dist_object.marginals):
                for j in range(len(self.dist_object.marginals)):
                    self.samples[:, j] = self.dist_object.marginals[j].icdf(np.atleast_2d(u_ab[:, j]).T)

        elif isinstance(self.dist_object, DistributionContinuous1D):
            if hasattr(self.dist_object, 'icdf'):
                self.samples = self.dist_object.icdf(np.atleast_2d(u_ab.T))

        if self.verbose:
            print('Successful execution of LHS design.')

    def random(self):
        """
        A Latin hypercube design based on sampling randomly inside each bin.

        >>> from UQpy.Distributions import Uniform
        >>> from UQpy.SampleMethods import LHS
        >>> dist1 = Uniform(loc=3., scale=2.)
        >>> dist2 = Uniform(loc=0., scale=1.)
        Run LHS with the ``random`` method:
        >>> x = LHS(dist_object=[dist1, dist2], criterion='correlate', nsamples=5, verbose=True)
        >>> print(x.samples)
        UQpy: Running Latin Hypercube sampling...
        UQpy: Achieved max_min distance of  0.44043282285181284
        Successful execution of LHS design.
        [[3.75621818 0.97949371]
         [4.85220593 0.37270871]
         [3.1521886  0.4610569 ]
         [4.41441601 0.10184899]
         [3.89444322 0.6775048 ]]
        """

        cut = np.linspace(0, 1, self.nsamples + 1)
        a = cut[:self.nsamples]
        b = cut[1:self.nsamples + 1]

        u = np.random.rand(self.samples.shape[0], self.samples.shape[1])
        samples = np.zeros_like(u)

        for i in range(self.samples.shape[1]):
            samples[:, i] = u[:, i] * (b - a) + a

        for j in range(self.samples.shape[1]):
            order = np.random.permutation(self.nsamples)
            samples[:, j] = samples[order, j]

        return samples

    def centered(self):
        """
        A Latin hypercube design based on sampling the centers of the bins.

        >>> from UQpy.Distributions import Uniform
        >>> from UQpy.SampleMethods import LHS
        >>> dist1 = Normal(loc=0., scale=1.)
        >>> dist2 = Normal(loc=2., scale=1.)
        Run LHS with the ``centered`` method:
        >>> x = LHS(dist_object=[dist1, dist2], criterion='correlate', nsamples=5, verbose=True)
        >>> print(x.samples)
        UQpy: Running Latin Hypercube sampling...
        Successful execution of LHS design.
        [[-1.28155157  0.71844843]
         [ 0.52440051  2.52440051]
         [ 1.28155157  2.        ]
         [ 0.          3.28155157]
         [-0.52440051  1.47559949]]
        """
        cut = np.linspace(0, 1, self.nsamples + 1)
        a = cut[:self.nsamples]
        b = cut[1:self.nsamples + 1]

        samples = np.zeros([self.samples.shape[0], self.samples.shape[1]])
        centers = (a + b) / 2

        for i in range(self.samples.shape[1]):
            samples[:, i] = np.random.permutation(centers)

        return samples

    def max_min(self):
        """
        A Latin hypercube design based on maximizing the inter-site distances.

        >>> from UQpy.Distributions import Uniform
        >>> from UQpy.SampleMethods import LHS
        >>> dist1 = Uniform(loc=0., scale=1.)
        >>> dist2 = Uniform(loc=0., scale=1.)
        Run LHS with the ``max_min`` method:
        >>> x = LHS(dist_object=[dist1, dist2], criterion='correlate', nsamples=5, verbose=True)
        >>> print(x.samples)
        UQpy: Running Latin Hypercube sampling...
        UQpy: Achieved max_min distance of  0.44043282285181284
        Successful execution of LHS design.
        [[0.33874957 0.31460038]
         [0.91109051 0.44301033]
         [0.059657   0.77562892]
         [0.67762949 0.03327944]
         [0.59516606 0.90984061]]

        """
        cut = np.linspace(0, 1, self.nsamples + 1)
        a = cut[:self.nsamples]
        b = cut[1:self.nsamples + 1]

        max_min_dist = 0
        samples = self.random()
        for _ in range(self.iterations):
            samples_try = self.random()
            if isinstance(self.metric, str):
                d = pdist(samples_try, metric=self.metric)
            elif callable(self.metric):
                d = self.metric(samples_try)

            if max_min_dist < np.min(d):
                max_min_dist = np.min(d)
                samples = copy.deepcopy(samples_try)

        if self.verbose:
            print('UQpy: Achieved maximum distance of ', max_min_dist)

        return samples

    def correlate(self):
        """
        A Latin hypercube design based on minimizing the pairwise correlations.

        >>> from UQpy.Distributions import Uniform
        >>> from UQpy.SampleMethods import LHS
        >>> dist1 = Uniform(loc=0., scale=1.)
        >>> dist2 = Uniform(loc=0., scale=1.)
        Run LHS with the ``correlate`` method:
        >>> x = LHS(dist_object=[dist1, dist2], criterion='correlate', nsamples=5, verbose=True)
        >>> print(x.samples)
        UQpy: Running Latin Hypercube sampling...
        UQpy: Achieved minimum correlation of  0.00019327853813977584
        Successful execution of LHS design.
        [[0.22585805 0.87167809]
         [0.12410009 0.0665815 ]
         [0.50548145 0.78194119]
         [0.903594   0.43153321]
         [0.73471617 0.35147028]]

        """
        cut = np.linspace(0, 1, self.nsamples + 1)
        a = cut[:self.nsamples]
        b = cut[1:self.nsamples + 1]

        min_corr = np.inf
        samples = self.random()
        for _ in range(self.iterations):
            samples_try = self.random()
            r = np.corrcoef(np.transpose(samples_try))
            np.fill_diagonal(r, 1)
            r1 = r[r != 1]
            if np.max(np.abs(r1)) < min_corr:
                min_corr = np.max(np.abs(r1))
                samples = copy.deepcopy(samples_try)

        if self.verbose:
            print('UQpy: Achieved minimum correlation of ', min_corr)

        return samples

    def transform_u01(self):
        """
        The ``transform_u01`` method of the ``LHS`` is used to transform samples from the parameter space to the
        Uniform [0, 1] space. ``Distribution`` objects need to have a ``cdf`` method.

        >>> from UQpy.Distributions import Uniform
        >>> from UQpy.SampleMethods import LHS
        >>> dist1 = Uniform(loc=0., scale=1.)
        >>> dist2 = Normal(loc=2., scale=1.)
        Run LHS with the ``correlate`` method:
        >>> x = LHS(dist_object=[dist1, dist2], criterion='centered', nsamples=5, verbose=True)
        >>> print(x.samples)
        UQpy: Running Latin Hypercube sampling...
        Successful execution of LHS design.
        [[0.1        1.47559949]
         [0.3        2.52440051]
         [0.9        0.71844843]
         [0.5        2.        ]
         [0.7        3.28155157]]

         >>> x.transform_u01()
         >>> print(x.samplesU01)
         [[0.1        0.02871656]
         [0.3        0.04456546]
         [0.7        0.09680048]
         [0.5        0.0668072 ]
         [0.9        0.13566606]]

        """

        if isinstance(self.dist_object, list):
            for j in range(len(self.dist_object)):
                if hasattr(self.dist_object[j], 'cdf'):
                    self.samplesU01[:, j] = self.dist_object[j].cdf(self.samples[:, 0])
                else:
                    raise ValueError('UQpy: All Distributions must have a cdf method.')
<<<<<<< HEAD

        elif isinstance(self.dist_object, DistributionContinuous1D):
            if hasattr(self.dist_object, 'cdf'):
                self.samplesU01 = self.dist_object.cdf(self.samples)
            else:
                raise ValueError('UQpy: All Distributions must have a cdf method.')

=======

        elif isinstance(self.dist_object, DistributionContinuous1D):
            if hasattr(self.dist_object, 'cdf'):
                self.samplesU01 = self.dist_object.cdf(self.samples)
            else:
                raise ValueError('UQpy: All Distributions must have a cdf method.')

>>>>>>> 512ddafe
        elif isinstance(self.dist_object, JointInd):
            for j in range(len(self.dist_object.marginals)):
                if hasattr(self.dist_object.marginals[j], 'cdf'):
                    self.samplesU01[:, j] = self.dist_object.marginals[j].cdf(self.samples[:, j])


########################################################################################################################
########################################################################################################################
#                                         Stratified Sampling  (STS)
########################################################################################################################
class STS:
    """
    Generate samples from an assigned probability density function using Stratified Sampling.

    **References:**

    1. M.D. Shields, K. Teferra, A. Hapij, and R.P. Daddazio, "Refined Stratified Sampling for efficient Monte
       Carlo based uncertainty quantification," Reliability Engineering and System Safety,vol.142, pp.310-325,2015.

    **Input:**

    :param dimension: A scalar value defining the dimension of target density function.
                      Default: Length of sts_design.
    :type dimension: int

    :param dist_name: A list containing the names of the distributions of the random variables.
                      Distribution names must match those in the Distributions module.
                      If the distribution does not match one from the Distributions module, the user must
                      provide custom_dist.py.
                      The length of the string must be 1 (if all distributions are the same) or equal to
                      dimension.
    :type dist_name: string list

    :param dist_params: Parameters of the distribution
                        Parameters for each random variable are defined as ndarrays.
                        Each item in the list, dist_params[i], specifies the parameters for the corresponding
                        distribution, dist[i].
    :type dist_params: list

    param: distribution: An object list containing the distributions of the random variables.
                         Each item in the list is an object of the Distribution class (see Distributions.py).
                         The list has length equal to dimension.
    :type distribution: list

    :param sts_design: Specifies the number of strata in each dimension
    :type sts_design: int list

    :param input_file: File path to input file specifying stratum origins and stratum widths.
                       Default: None.
    :type input_file: string

    **Attributes:**

    :return: STS.samples: Set of stratified samples.
    :rtype: STS.samples: ndarray

    :return: STS.samplesU01: Set of uniform stratified samples on [0, 1]^dimension
    :rtype: STS.samplesU01: ndarray

    :return: STS.strata: Instance of the class SampleMethods.Strata
    :rtype: STS.strata: ndarray

    **Authors:**

    Authors: Michael Shields
    Last modified: 6/7/2018 by Dimitris Giovanis & Michael Shields
    """
    def __init__(self, dimension=None, dist_name=None, dist_params=None, sts_design=None, input_file=None,
                 sts_criterion="random", stype='Rectangular', nsamples=None, n_iters=20):

        if dimension is None:
            self.dimension = len(dist_name)
        else:
            self.dimension = dimension
        self.stype = stype
        self.sts_design = sts_design
        self.input_file = input_file
        self.dist_name = dist_name
        self.dist_params = dist_params
        self.strata = None
        self.sts_criterion = sts_criterion
        self.nsamples = nsamples

        if self.stype == 'Voronoi':
            self.n_iters = n_iters

        self.init_sts()
        self.distribution = [None] * self.dimension
        for i in range(self.dimension):
            self.distribution[i] = Distribution(self.dist_name[i])

        if self.stype == 'Voronoi':
            self.run_sts()
        elif self.stype == 'Rectangular':
            self.samplesU01, self.samples = self.run_sts()

    def run_sts(self):
        """
        Execute stratified sampling

        This is an instance method that runs stratified sampling. It is automatically called when the STS class is
        instantiated.
        """

        if self.stype == 'Rectangular':
            samples = np.empty([self.strata.origins.shape[0], self.strata.origins.shape[1]], dtype=np.float32)
            samples_u_to_x = np.empty([self.strata.origins.shape[0], self.strata.origins.shape[1]], dtype=np.float32)
            for j in range(0, self.strata.origins.shape[1]):
                i_cdf = self.distribution[j].icdf
                if self.sts_criterion == "random":
                    for i in range(0, self.strata.origins.shape[0]):
                        samples[i, j] = np.random.uniform(self.strata.origins[i, j], self.strata.origins[i, j]
                                                          + self.strata.widths[i, j])
                elif self.sts_criterion == "centered":
                    for i in range(0, self.strata.origins.shape[0]):
                        samples[i, j] = self.strata.origins[i, j] + self.strata.widths[i, j] / 2.

                samples_u_to_x[:, j] = i_cdf(np.atleast_2d(samples[:, j]).T, self.dist_params[j])

            print('UQpy: Successful execution of STS design..')
            return samples, samples_u_to_x

        elif self.stype == 'Voronoi':
            from UQpy.Utilities import compute_Voronoi_centroid_volume, voronoi_unit_hypercube

            samples_init = np.random.rand(self.nsamples, self.dimension)

            for i in range(self.n_iters):
                # x = self.in_hypercube(samples_init)
                self.strata = voronoi_unit_hypercube(samples_init)

                self.strata.centroids = []
                self.strata.weights = []
                for region in self.strata.bounded_regions:
                    vertices = self.strata.vertices[region + [region[0]], :]
                    centroid, volume = compute_Voronoi_centroid_volume(vertices)
                    self.strata.centroids.append(centroid[0, :])
                    self.strata.weights.append(volume)

                samples_init = np.asarray(self.strata.centroids)

            self.samplesU01 = self.strata.bounded_points

            self.samples = np.zeros(np.shape(self.samplesU01))
            for i in range(self.dimension):
                self.samples[:, i] = self.distribution[i].icdf(np.atleast_2d(self.samplesU01[:, i]).T,
                                                               self.dist_params[i]).T

    def in_hypercube(self, samples):

        in_cube = True * self.nsamples
        for i in range(self.dimension):
            in_cube = np.logical_and(in_cube, np.logical_and(0 <= samples[:, i], samples[:, i] <= 1))

        return in_cube

    def init_sts(self):
        """Preliminary error checks."""

        # Check for dimensional consistency
        if self.dimension is None and self.sts_design is not None:
            self.dimension = len(self.sts_design)
        elif self.sts_design is not None:
            if self.dimension != len(self.sts_design):
                raise NotImplementedError("Exit code: Incompatible dimensions.")
        elif self.sts_design is None and self.dimension is None:
            raise NotImplementedError("Exit code: Dimension must be specified.")

        # Check dist_name
        if type(self.dist_name).__name__ != 'list':
            self.dist_name = [self.dist_name]
        if len(self.dist_name) == 1 and self.dimension != 1:
            self.dist_name = self.dist_name * self.dimension
        elif len(self.dist_name) != self.dimension:
            raise NotImplementedError("Length of i_cdf should be 1 or equal to dimension.")

        # Check dist_params
        if type(self.dist_params).__name__ != 'list':
            self.dist_params = [self.dist_params]
        if len(self.dist_params) == 1 and self.dimension != 1:
            self.dist_params = self.dist_params * self.dimension
        elif len(self.dist_params) != self.dimension:
            raise NotImplementedError("Length of dist_params list should be 1 or equal to dimension.")

        # Ensure that distribution parameters are assigned
        if self.dist_params is None:
            raise NotImplementedError("Exit code: Distribution parameters not defined.")

        if self.stype == 'Rectangular':
            if self.sts_design is None:
                if self.input_file is None:
                    raise NotImplementedError("Exit code: Stratum design is not defined.")
                else:
                    self.strata = Strata(input_file=self.input_file)
            else:
                if len(self.sts_design) != self.dimension:
                    raise NotImplementedError("Exit code: Incompatible dimensions in 'sts_design'.")
                else:
                    self.strata = Strata(n_strata=self.sts_design)

        # Check sampling criterion
        if self.sts_criterion not in ['random', 'centered']:
            raise NotImplementedError("Exit code: Supported sts criteria: 'random', 'centered'")

########################################################################################################################
########################################################################################################################
#                                         Class Strata
########################################################################################################################


class Strata:
    """
    Define a rectilinear stratification of the n-dimensional unit hypercube [0, 1]^dimension with N strata.

    **Input:**

    :param n_strata: A list of dimension n defining the number of strata in each of the n dimensions
                    Creates an equal stratification with strata widths equal to 1/n_strata
                    The total number of strata, N, is the product of the terms of n_strata
                    Example -
                    n_strata = [2, 3, 2] creates a 3d stratification with:
                    2 strata in dimension 0 with stratum widths 1/2
                    3 strata in dimension 1 with stratum widths 1/3
                    2 strata in dimension 2 with stratum widths 1/2
    :type n_strata int list

    :param input_file: File path to input file specifying stratum origins and stratum widths.
                       Default: None
    :type input_file: string

    :param origins: An array of dimension N x n specifying the origins of all strata
                    The origins of the strata are the coordinates of the stratum orthotope nearest the global
                    origin.
                    Example - A 2D stratification with 2 strata in each dimension
                    origins = [[0, 0]
                              [0, 0.5]
                              [0.5, 0]
                              [0.5, 0.5]]
    :type origins: numpy array

    :param widths: An array of dimension N x n specifying the widths of all strata in each dimension
                   Example - A 2D stratification with 2 strata in each dimension
                   widths = [[0.5, 0.5]
                             [0.5, 0.5]
                             [0.5, 0.5]
                             [0.5, 0.5]]
    :type widths: numpy array

    **Attributes:**

    :param Strata.weights: An array of dimension 1 x N containing sample weights.
                    Sample weights are equal to the product of the strata widths (i.e. they are equal to the
                    size of the strata in the [0, 1]^n space.
    :type Strata.weights: numpy array

    **Author:**

    Michael D. Shields
    """
    def __init__(self, n_strata=None, input_file=None, origins=None, widths=None):

        self.input_file = input_file
        self.n_strata = n_strata
        self.origins = origins
        self.widths = widths

        # Read a stratified design from an input file.
        if self.n_strata is None:
            if self.input_file is None:
                if self.widths is None or self.origins is None:
                    sys.exit('Error: The strata are not fully defined. Must provide [n_strata], '
                             'input file, or [origins] and [widths].')

            else:
                # Read the strata from the specified input file
                # See documentation for input file formatting
                array_tmp = np.loadtxt(input_file)
                self.origins = array_tmp[:, 0:array_tmp.shape[1] // 2]
                self.widths = array_tmp[:, array_tmp.shape[1] // 2:]

                # Check to see that the strata are space-filling
                space_fill = np.sum(np.prod(self.widths, 1))
                if 1 - space_fill > 1e-5:
                    sys.exit('Error: The stratum design is not space-filling.')
                if 1 - space_fill < -1e-5:
                    sys.exit('Error: The stratum design is over-filling.')

        # Define a rectilinear stratification by specifying the number of strata in each dimension via nstrata
        else:
            self.origins = np.divide(self.fullfact(self.n_strata), self.n_strata)
            self.widths = np.divide(np.ones(self.origins.shape), self.n_strata)

        self.weights = np.prod(self.widths, axis=1)

    @staticmethod
    def fullfact(levels):

        """
        Create a full-factorial design

        Note: This function has been modified from pyDOE, released under BSD License (3-Clause)
        Copyright (C) 2012 - 2013 - Michael Baudin
        Copyright (C) 2012 - Maria Christopoulou
        Copyright (C) 2010 - 2011 - INRIA - Michael Baudin
        Copyright (C) 2009 - Yann Collette
        Copyright (C) 2009 - CEA - Jean-Marc Martinez
        Original source code can be found at:
        https://pythonhosted.org/pyDOE/#
        or
        https://pypi.org/project/pyDOE/
        or
        https://github.com/tisimst/pyDOE/

        **Input:**

        :param levels: A list of integers that indicate the number of levels of each input design factor.
        :type levels: list

        **Output:**

        :return ff: Full-factorial design matrix.
        :rtype ff: ndarray

        **Author:**

        Michael D. Shields
        """
        # Number of factors
        n_factors = len(levels)
        # Number of combinations
        n_comb = np.prod(levels)
        ff = np.zeros((n_comb, n_factors))

        level_repeat = 1
        range_repeat = np.prod(levels)
        for i in range(n_factors):
            range_repeat //= levels[i]
            lvl = []
            for j in range(levels[i]):
                lvl += [j] * level_repeat
            rng = lvl * range_repeat
            level_repeat *= levels[i]
            ff[:, i] = rng

        return ff


########################################################################################################################
########################################################################################################################
#                                         Refined Stratified Sampling (RSS)
########################################################################################################################


class RSS:
    """
    Generate new samples using adaptive sampling methods, i.e. Refined Stratified Sampling and Gradient
    Enhanced Refined Stratified Sampling.

    **References:**

    1. Michael D. Shields, Kirubel Teferra, Adam Hapij and Raymond P. Daddazio, "Refined Stratified Sampling for
       efficient Monte Carlo based uncertainty quantification", Reliability Engineering & System Safety,
       ISSN: 0951-8320, Vol: 142, Page: 310-325, 2015.
    2. M. D. Shields, "Adaptive Monte Carlo analysis for strongly nonlinear stochastic systems",
       Reliability Engineering & System Safety, ISSN: 0951-8320, Vol: 175, Page: 207-224, 2018.

    **Input:**

    :param run_model_object: A RunModel object, which is used to evaluate the function value
    :type run_model_object: class

    :param sample_object: A SampleMethods class object, which contains information about existing samples
    :type sample_object: class

    :param krig_object: A kriging class object, only  required if meta is 'Kriging'.
    :type krig_object: class

    :param local: Indicator to update surrogate locally.
    :type local: boolean

    :param max_train_size: Minimum size of training data around new sample used to update surrogate.
                           Default: nsamples
    :type max_train_size: int
    :param step_size: Step size to calculate the gradient using central difference. Only required if Delaunay is
                      used as surrogate approximation.
    :type step_size: float

    :param n_add: Number of samples generated in each iteration
    :type n_add: int

    :param verbose: A boolean declaring whether to write text to the terminal.
    :type verbose: bool

    **Attributes:**

    :param: RSS.sample_object.samples: Final/expanded samples.
    :type: RSS.sample_object.samples: ndarray

    **Authors:**

    Authors: Mohit S. Chauhan
    Last modified: 01/07/2020 by Mohit S. Chauhan
    """

    def __init__(self, sample_object=None, run_model_object=None, krig_object=None, local=False, max_train_size=None,
                 step_size=0.005, qoi_name=None, n_add=1, verbose=False):

        # Initialize attributes that are common to all approaches
        self.sample_object = sample_object
        self.run_model_object = run_model_object
        self.verbose = verbose
        self.nsamples = 0

        self.cell = self.sample_object.stype
        self.dimension = np.shape(self.sample_object.samples)[1]
        self.nexist = 0
        self.n_add = n_add

        if self.cell == 'Voronoi':
            self.mesh = []
            self.mesh_vertices, self.vertices_in_U01 = [], []
            self.points_to_samplesU01, self.training_points = [], []

        # Run Initial Error Checks
        self.init_rss()

        if run_model_object is not None:
            self.local = local
            self.max_train_size = max_train_size
            self.krig_object = krig_object
            self.qoi_name = qoi_name
            self.step_size = step_size
            if self.verbose:
                print('UQpy: GE-RSS - Running the initial sample set.')
            self.run_model_object.run(samples=self.sample_object.samples)
            if self.verbose:
                print('UQpy: GE-RSS - A RSS class object has been initiated.')
        else:
            if self.verbose:
                print('UQpy: RSS - A RSS class object has been initiated.')

    def sample(self, nsamples=0, n_add=None):
        """
        Execute refined stratified sampling.

        This is an instance method that runs refined stratified sampling. It is automatically called when the RSS class
        is instantiated.

        **Inputs:**

        :param nsamples: Final size of the samples.
        :type nsamples: int

        :param n_add: Number of samples to generate with each iteration.
        :type n_add: int
        """
        self.nsamples = nsamples
        self.nexist = self.sample_object.samples.shape[0]
        if n_add is not None:
            self.n_add = n_add
        if self.nsamples <= self.nexist:
            raise NotImplementedError('UQpy Error: The number of requested samples must be larger than the existing '
                                      'sample set.')
        if self.run_model_object is not None:
            self.run_gerss()
        else:
            self.run_rss()

    ###################################################
    # Run Gradient-Enhanced Refined Stratified Sampling
    ###################################################
    def run_gerss(self):
        """
        Samples are generated using Gradient Enhanced-Refined Stratified Sampling.
        """
        # --------------------------
        # RECTANGULAR STRATIFICATION
        # --------------------------
        if self.cell == 'Rectangular':

            if self.verbose:
                print('UQpy: Performing GE-RSS with rectangular stratification...')

            # Initialize the training points for the surrogate model
            self.training_points = self.sample_object.samplesU01

            # Initialize the vector of gradients at each training point
            dy_dx = np.zeros((self.nsamples, np.size(self.training_points[1])))

            # Primary loop for adding samples and performing refinement.
            for i in range(self.nexist, self.nsamples, self.n_add):
                p = min(self.n_add, self.nsamples - i)  # Number of points to add in this iteration

                # If the quantity of interest is a dictionary, convert it to a list
                qoi = [None] * len(self.run_model_object.qoi_list)
                if type(self.run_model_object.qoi_list[0]) is dict:
                    for j in range(len(self.run_model_object.qoi_list)):
                        qoi[j] = self.run_model_object.qoi_list[j][self.qoi_name]
                else:
                    qoi = self.run_model_object.qoi_list

                # ---------------------------------------------------
                # Compute the gradients at the existing sample points
                # ---------------------------------------------------

                # Use the entire sample set to train the surrogate model (more expensive option)
                if self.max_train_size is None or len(self.training_points) <= self.max_train_size or i == self.nexist:
                    dy_dx[:i] = self.estimate_gradient(np.atleast_2d(self.training_points),
                                                       np.atleast_2d(np.array(qoi)),
                                                       self.sample_object.strata.origins +
                                                       0.5 * self.sample_object.strata.widths)

                # Use only max_train_size points to train the surrogate model (more economical option)
                else:
                    # Find the nearest neighbors to the most recently added point
                    from sklearn.neighbors import NearestNeighbors
                    knn = NearestNeighbors(n_neighbors=self.max_train_size)
                    knn.fit(np.atleast_2d(self.training_points))
                    neighbors = knn.kneighbors(np.atleast_2d(self.training_points[-1]), return_distance=False)

                    # Recompute the gradient only at the nearest neighbor points.
                    dy_dx[neighbors] = self.estimate_gradient(np.squeeze(self.training_points[neighbors]),
                                                              np.array(qoi)[neighbors][0],
                                                              np.squeeze(self.sample_object.strata.origins[neighbors] +
                                                                         0.5 * self.sample_object.strata.widths[
                                                                             neighbors]))

                # Define the gradient vector for application of the Delta Method
                dy_dx1 = dy_dx[:i]

                # ------------------------------
                # Determine the stratum to break
                # ------------------------------

                # Estimate the variance within each stratum by assuming a uniform distribution over the stratum.
                # All input variables are independent
                var = (1 / 12) * self.sample_object.strata.widths ** 2

                # Estimate the variance over the stratum by Delta Method
                s = np.zeros([i])
                for j in range(i):
                    s[j] = np.sum(dy_dx1[j, :] * var[j, :] * dy_dx1[j, :]) * self.sample_object.strata.weights[j] ** 2

                # Break the 'p' stratum with the maximum weight
                bin2break, p_left = np.array([]), p
                while np.where(s == s.max())[0].shape[0] < p_left:
                    t = np.where(s == s.max())[0]
                    bin2break = np.hstack([bin2break, t])
                    s[t] = 0
                    p_left -= t.shape[0]
                bin2break = np.hstack(
                    [bin2break, np.random.choice(np.where(s == s.max())[0], p_left, replace=False)])
                bin2break = list(map(int, bin2break))

                new_point = np.zeros([p, self.dimension])
                for j in range(p):
                    # Cut the stratum in the direction of maximum gradient
                    cut_dir_temp = self.sample_object.strata.widths[bin2break[j], :]
                    t = np.argwhere(cut_dir_temp == np.amax(cut_dir_temp))
                    dir2break = t[np.argmax(abs(dy_dx1[bin2break[j], t]))]

                    # Divide the stratum bin2break in the direction dir2break
                    self.sample_object.strata.widths[bin2break[j], dir2break] = \
                        self.sample_object.strata.widths[bin2break[j], dir2break] / 2
                    self.sample_object.strata.widths = np.vstack([self.sample_object.strata.widths,
                                                                  self.sample_object.strata.widths[bin2break[j], :]])
                    self.sample_object.strata.origins = np.vstack([self.sample_object.strata.origins,
                                                                   self.sample_object.strata.origins[bin2break[j], :]])
                    if self.sample_object.samplesU01[bin2break[j], dir2break] < \
                            self.sample_object.strata.origins[-1, dir2break] + \
                            self.sample_object.strata.widths[bin2break[j], dir2break]:
                        self.sample_object.strata.origins[-1, dir2break] = \
                            self.sample_object.strata.origins[-1, dir2break] + \
                            self.sample_object.strata.widths[bin2break[j], dir2break]
                    else:
                        self.sample_object.strata.origins[bin2break[j], dir2break] = \
                            self.sample_object.strata.origins[bin2break[j], dir2break] + \
                            self.sample_object.strata.widths[bin2break[j], dir2break]

                    self.sample_object.strata.weights[bin2break[j]] = self.sample_object.strata.weights[bin2break[j]]/2
                    self.sample_object.strata.weights = np.append(self.sample_object.strata.weights,
                                                                  self.sample_object.strata.weights[bin2break[j]])

                    # Add a uniform random sample inside the new stratum
                    new_point[j, :] = np.random.uniform(self.sample_object.strata.origins[i+j, :],
                                                        self.sample_object.strata.origins[i+j, :] +
                                                        self.sample_object.strata.widths[i+j, :])

                # Adding new sample to training points, samplesU01 and samples attributes
                self.training_points = np.vstack([self.training_points, new_point])
                self.sample_object.samplesU01 = np.vstack([self.sample_object.samplesU01, new_point])
                for j in range(0, self.dimension):
                    i_cdf = self.sample_object.distribution[j].icdf
                    new_point[:, j] = i_cdf(np.atleast_2d(new_point[:, j]).T, self.sample_object.dist_params[j])
                self.sample_object.samples = np.vstack([self.sample_object.samples, new_point])

                # Run the model at the new sample point
                self.run_model_object.run(samples=np.atleast_2d(new_point))

                if self.verbose:
                    print("Iteration:", i)

        # ----------------------
        # VORONOI STRATIFICATION
        # ----------------------
        elif self.cell == 'Voronoi':

            from UQpy.Utilities import compute_Delaunay_centroid_volume, voronoi_unit_hypercube
            from scipy.spatial.qhull import Delaunay
            import math
            import itertools

            self.training_points = self.sample_object.samplesU01

            # Extract the boundary vertices and use them in the Delaunay triangulation / mesh generation
            self.mesh_vertices = self.training_points
            self.points_to_samplesU01 = np.arange(0, self.training_points.shape[0])
            for i in range(np.shape(self.sample_object.strata.vertices)[0]):
                if any(np.logical_and(self.sample_object.strata.vertices[i, :] >= -1e-10,
                                      self.sample_object.strata.vertices[i, :] <= 1e-10)) or \
                    any(np.logical_and(self.sample_object.strata.vertices[i, :] >= 1-1e-10,
                                       self.sample_object.strata.vertices[i, :] <= 1+1e-10)):
                    self.mesh_vertices = np.vstack([self.mesh_vertices, self.sample_object.strata.vertices[i, :]])
                    self.points_to_samplesU01 = np.hstack([np.array([-1]), self.points_to_samplesU01])

            # Define the simplex mesh to be used for gradient estimation and sampling
            self.mesh = Delaunay(self.mesh_vertices, furthest_site=False, incremental=True, qhull_options=None)

            # Defining attributes of Delaunay, so that pycharm can check that it exists
            self.mesh.nsimplex: int = self.mesh.nsimplex
            self.mesh.vertices: np.ndarray = self.mesh.vertices
            self.mesh.simplices: np.ndarray = self.mesh.simplices
            self.mesh.add_points: classmethod = self.mesh.add_points
            points = getattr(self.mesh, 'points')
            dy_dx_old = 0

            # Primary loop for adding samples and performing refinement.
            for i in range(self.nexist, self.nsamples, self.n_add):
                p = min(self.n_add, self.nsamples - i)  # Number of points to add in this iteration

                # Compute the centroids and the volumes of each simplex cell in the mesh
                self.mesh.centroids = np.zeros([self.mesh.nsimplex, self.dimension])
                self.mesh.volumes = np.zeros([self.mesh.nsimplex, 1])
                for j in range(self.mesh.nsimplex):
                    self.mesh.centroids[j, :], self.mesh.volumes[j] = \
                        compute_Delaunay_centroid_volume(points[self.mesh.vertices[j]])

                # If the quantity of interest is a dictionary, convert it to a list
                qoi = [None] * len(self.run_model_object.qoi_list)
                if type(self.run_model_object.qoi_list[0]) is dict:
                    for j in range(len(self.run_model_object.qoi_list)):
                        qoi[j] = self.run_model_object.qoi_list[j][self.qoi_name]
                else:
                    qoi = self.run_model_object.qoi_list

                # ---------------------------------------------------
                # Compute the gradients at the existing sample points
                # ---------------------------------------------------

                # Use the entire sample set to train the surrogate model (more expensive option)
                if self.max_train_size is None or len(self.training_points) <= self.max_train_size or \
                        i == self.nexist:
                    dy_dx = self.estimate_gradient(np.atleast_2d(self.training_points), np.atleast_2d(np.array(qoi)),
                                                   self.mesh.centroids)

                # Use only max_train_size points to train the surrogate model (more economical option)
                else:

                    # Build a mapping from the new vertex indices to the old vertex indices.
                    self.mesh.new_vertices, self.mesh.new_indices = [], []
                    self.mesh.new_to_old = np.zeros([self.mesh.vertices.shape[0], ]) * np.nan
                    j, k = 0, 0
                    while j < self.mesh.vertices.shape[0] and k < self.mesh.old_vertices.shape[0]:

                        if np.all(self.mesh.vertices[j, :] == self.mesh.old_vertices[k, :]):
                            self.mesh.new_to_old[j] = int(k)
                            j += 1
                            k = 0
                        else:
                            k += 1
                            if k == self.mesh.old_vertices.shape[0]:
                                self.mesh.new_vertices.append(self.mesh.vertices[j])
                                self.mesh.new_indices.append(j)
                                j += 1
                                k = 0

                    # Find the nearest neighbors to the most recently added point
                    from sklearn.neighbors import NearestNeighbors
                    knn = NearestNeighbors(n_neighbors=self.max_train_size)
                    knn.fit(np.atleast_2d(self.sample_object.samplesU01))
                    neighbors = knn.kneighbors(np.atleast_2d(self.sample_object.samplesU01[-1]),
                                               return_distance=False)

                    # For every simplex, check if at least dimension-1 vertices are in the neighbor set.
                    # Only update the gradient in simplices that meet this criterion.
                    update_list = []
                    for j in range(self.mesh.vertices.shape[0]):
                        self.vertices_in_U01 = self.points_to_samplesU01[self.mesh.vertices[j]]
                        self.vertices_in_U01[np.isnan(self.vertices_in_U01)] = 10 ** 18
                        v_set = set(self.vertices_in_U01)
                        v_list = list(self.vertices_in_U01)
                        if len(v_set) != len(v_list):
                            continue
                        else:
                            if all(np.isin(self.vertices_in_U01, np.hstack([neighbors, np.atleast_2d(10**18)]))):
                                update_list.append(j)

                    update_array = np.asarray(update_list)

                    # Initialize the gradient vector
                    dy_dx = np.zeros((self.mesh.new_to_old.shape[0], self.dimension))

                    # For those simplices that will not be updated, use the previous gradient
                    for j in range(dy_dx.shape[0]):
                        if np.isnan(self.mesh.new_to_old[j]):
                            continue
                        else:
                            dy_dx[j, :] = dy_dx_old[int(self.mesh.new_to_old[j]), :]

                    # For those simplices that will be updated, compute the new gradient
                    dy_dx[update_array, :] = self.estimate_gradient(
                        np.squeeze(self.sample_object.samplesU01[neighbors]),
                        np.atleast_2d(np.array(qoi)[neighbors]),
                        self.mesh.centroids[update_array])

                # ----------------------------------------------------
                # Determine the simplex to break and draw a new sample
                # ----------------------------------------------------

                # Estimate the variance over each simplex by Delta Method. Moments of the simplices are computed using
                # Eq. (19) from the following reference:
                # Good, I.J. and Gaskins, R.A. (1971). The Centroid Method of Numerical Integration. Numerische
                #       Mathematik. 16: 343--359.
                var = np.zeros((self.mesh.nsimplex, self.dimension))
                s = np.zeros(self.mesh.nsimplex)
                for j in range(self.mesh.nsimplex):
                    for k in range(self.dimension):
                        std = np.std(points[self.mesh.vertices[j]][:, k])
                        var[j, k] = (self.mesh.volumes[j] * math.factorial(self.dimension) /
                                     math.factorial(self.dimension + 2)) * (self.dimension * std ** 2)
                    s[j] = np.sum(dy_dx[j, :] * var[j, :] * dy_dx[j, :]) * (self.mesh.volumes[j] ** 2)
                dy_dx_old = dy_dx

                # Identify the stratum with the maximum weight
                bin2add, p_left = np.array([]), p
                while np.where(s == s.max())[0].shape[0] < p_left:
                    t = np.where(s == s.max())[0]
                    bin2add = np.hstack([bin2add, t])
                    s[t] = 0
                    p_left -= t.shape[0]
                bin2add = np.hstack([bin2add, np.random.choice(np.where(s == s.max())[0], p_left, replace=False)])

                # Create 'p' sub-simplex within the simplex with maximum variance
                new_point = np.zeros([p, self.dimension])
                for j in range(p):
                    # Create a sub-simplex within the simplex with maximum variance.
                    tmp_vertices = points[self.mesh.simplices[int(bin2add[j]), :]]
                    col_one = np.array(list(itertools.combinations(np.arange(self.dimension + 1), self.dimension)))
                    self.mesh.sub_simplex = np.zeros_like(tmp_vertices)  # node: an array containing mid-point of edges
                    for m in range(self.dimension + 1):
                        self.mesh.sub_simplex[m, :] = np.sum(tmp_vertices[col_one[m] - 1, :], 0) / self.dimension

                    # Using the Simplex class to generate a new sample in the sub-simplex
                    new_point[j, :] = Simplex(nodes=self.mesh.sub_simplex, nsamples=1).samples

                # Update the matrices to have recognize the new point
                self.points_to_samplesU01 = np.hstack([self.points_to_samplesU01, np.arange(i, i+p)])
                self.mesh.old_vertices = self.mesh.vertices

                # Update the Delaunay triangulation mesh to include the new point.
                self.mesh.add_points(new_point)
                points = getattr(self.mesh, 'points')

                # Update the sample arrays to include the new point
                self.sample_object.samplesU01 = np.vstack([self.sample_object.samplesU01, new_point])
                self.training_points = np.vstack([self.training_points, new_point])
                self.mesh_vertices = np.vstack([self.mesh_vertices, new_point])

                # Identify the new point in the parameter space and update the sample array to include the new point.
                for j in range(self.dimension):
                    new_point[:, j] = self.sample_object.distribution[j].icdf(np.atleast_2d(new_point[:, j]).T,
                                                                              self.sample_object.dist_params[j])
                self.sample_object.samples = np.vstack([self.sample_object.samples, new_point])

                # Run the mode at the new point.
                self.run_model_object.run(samples=new_point)

                # Compute the strata weights.
                self.sample_object.strata = voronoi_unit_hypercube(self.sample_object.samplesU01)

                self.sample_object.strata.centroids = []
                self.sample_object.strata.weights = []
                for region in self.sample_object.strata.bounded_regions:
                    vertices = self.sample_object.strata.vertices[region + [region[0]], :]
                    centroid, volume = compute_Voronoi_centroid_volume(vertices)
                    self.sample_object.strata.centroids.append(centroid[0, :])
                    self.sample_object.strata.weights.append(volume)

                if self.verbose:
                    print("Iteration:", i)

    #################################
    # Run Refined Stratified Sampling
    #################################
    def run_rss(self):
        """
        Samples are generated using Refined Stratified Sampling.
        """
        # --------------------------
        # RECTANGULAR STRATIFICATION
        # --------------------------
        if self.cell == 'Rectangular':

            if self.verbose:
                print('UQpy: Performing RSS with rectangular stratification...')

            # Initialize the training points for the surrogate model
            self.training_points = self.sample_object.samplesU01

            # Primary loop for adding samples and performing refinement.
            for i in range(self.nexist, self.nsamples, self.n_add):
                p = min(self.n_add, self.nsamples - i)  # Number of points to add in this iteration
                # ------------------------------
                # Determine the stratum to break
                # ------------------------------
                # Estimate the weight corresponding to each stratum
                s = np.zeros(i)
                for j in range(i):
                    s[j] = self.sample_object.strata.weights[j] ** 2

                # Break the 'p' stratum with the maximum weight
                bin2break, p_left = np.array([]), p
                while np.where(s == s.max())[0].shape[0] < p_left:
                    t = np.where(s == s.max())[0]
                    bin2break = np.hstack([bin2break, t])
                    s[t] = 0
                    p_left -= t.shape[0]
                bin2break = np.hstack([bin2break, np.random.choice(np.where(s == s.max())[0], p_left, replace=False)])
                bin2break = list(map(int, bin2break))

                new_point = np.zeros([p, self.dimension])
                for j in range(p):
                    # Cut the stratum in the direction of maximum length
                    cut_dir_temp = self.sample_object.strata.widths[bin2break[j], :]
                    dir2break = np.random.choice(np.argwhere(cut_dir_temp == np.amax(cut_dir_temp))[0])

                    # Divide the stratum bin2break in the direction dir2break
                    self.sample_object.strata.widths[bin2break[j], dir2break] = \
                        self.sample_object.strata.widths[bin2break[j], dir2break] / 2
                    self.sample_object.strata.widths = np.vstack([self.sample_object.strata.widths,
                                                                  self.sample_object.strata.widths[bin2break[j], :]])
                    self.sample_object.strata.origins = np.vstack([self.sample_object.strata.origins,
                                                                   self.sample_object.strata.origins[bin2break[j], :]])
                    if self.sample_object.samplesU01[bin2break[j], dir2break] < \
                            self.sample_object.strata.origins[-1, dir2break] + \
                            self.sample_object.strata.widths[bin2break[j], dir2break]:
                        self.sample_object.strata.origins[-1, dir2break] = \
                            self.sample_object.strata.origins[-1, dir2break] + \
                            self.sample_object.strata.widths[bin2break[j], dir2break]
                    else:
                        self.sample_object.strata.origins[bin2break[j], dir2break] = \
                            self.sample_object.strata.origins[bin2break[j], dir2break] + \
                            self.sample_object.strata.widths[bin2break[j], dir2break]

                    self.sample_object.strata.weights[bin2break[j]] = self.sample_object.strata.weights[bin2break[j]]/2
                    self.sample_object.strata.weights = np.append(self.sample_object.strata.weights,
                                                                  self.sample_object.strata.weights[bin2break[j]])

                    # Add a uniform random sample inside the new stratum
                    new_point[j, :] = np.random.uniform(self.sample_object.strata.origins[i+j, :],
                                                        self.sample_object.strata.origins[i+j, :] +
                                                        self.sample_object.strata.widths[i+j, :])

                # Adding new sample to training points, samplesU01 and samples attributes
                self.training_points = np.vstack([self.training_points, new_point])
                self.sample_object.samplesU01 = np.vstack([self.sample_object.samplesU01, new_point])
                for k in range(self.dimension):
                    i_cdf = self.sample_object.distribution[k].icdf
                    new_point[:, k] = i_cdf(np.atleast_2d(new_point[:, k]).T, self.sample_object.dist_params[k])
                self.sample_object.samples = np.vstack([self.sample_object.samples, new_point])

                if self.verbose:
                    print("Iteration:", i)

        # ----------------------
        # VORONOI STRATIFICATION
        # ----------------------
        elif self.cell == 'Voronoi':

            from UQpy.Utilities import compute_Delaunay_centroid_volume, voronoi_unit_hypercube
            from scipy.spatial.qhull import Delaunay
            import math
            import itertools

            self.training_points = self.sample_object.samplesU01

            # Extract the boundary vertices and use them in the Delaunay triangulation / mesh generation
            self.mesh_vertices = self.training_points
            self.points_to_samplesU01 = np.arange(0, self.training_points.shape[0])
            for i in range(np.shape(self.sample_object.strata.vertices)[0]):
                if any(np.logical_and(self.sample_object.strata.vertices[i, :] >= -1e-10,
                                      self.sample_object.strata.vertices[i, :] <= 1e-10)) or \
                        any(np.logical_and(self.sample_object.strata.vertices[i, :] >= 1 - 1e-10,
                                           self.sample_object.strata.vertices[i, :] <= 1 + 1e-10)):
                    self.mesh_vertices = np.vstack(
                        [self.mesh_vertices, self.sample_object.strata.vertices[i, :]])
                    self.points_to_samplesU01 = np.hstack([np.array([-1]), self.points_to_samplesU01, ])

            # Define the simplex mesh to be used for sampling
            self.mesh = Delaunay(self.mesh_vertices, furthest_site=False, incremental=True, qhull_options=None)

            # Defining attributes of Delaunay, so that pycharm can check that it exists
            self.mesh.nsimplex: int = self.mesh.nsimplex
            self.mesh.vertices: np.ndarray = self.mesh.vertices
            self.mesh.simplices: np.ndarray = self.mesh.simplices
            self.mesh.add_points: classmethod = self.mesh.add_points
            points = getattr(self.mesh, 'points')

            # Primary loop for adding samples and performing refinement.
            for i in range(self.nexist, self.nsamples, self.n_add):
                p = min(self.n_add, self.nsamples - i)  # Number of points to add in this iteration

                # Compute the centroids and the volumes of each simplex cell in the mesh
                self.mesh.centroids = np.zeros([self.mesh.nsimplex, self.dimension])
                self.mesh.volumes = np.zeros([self.mesh.nsimplex, 1])
                for j in range(self.mesh.nsimplex):
                    self.mesh.centroids[j, :], self.mesh.volumes[j] = \
                        compute_Delaunay_centroid_volume(points[self.mesh.vertices[j]])

                # ----------------------------------------------------
                # Determine the simplex to break and draw a new sample
                # ----------------------------------------------------
                s = np.zeros(self.mesh.nsimplex)
                for j in range(self.mesh.nsimplex):
                    s[j] = self.mesh.volumes[j] ** 2

                # Identify the stratum with the maximum weight
                bin2add, p_left = np.array([]), p
                while np.where(s == s.max())[0].shape[0] < p_left:
                    t = np.where(s == s.max())[0]
                    bin2add = np.hstack([bin2add, t])
                    s[t] = 0
                    p_left -= t.shape[0]
                bin2add = np.hstack([bin2add, np.random.choice(np.where(s == s.max())[0], p_left, replace=False)])

                # Create 'p' sub-simplex within the simplex with maximum weight
                new_point = np.zeros([p, self.dimension])
                for j in range(p):
                    tmp_vertices = points[self.mesh.simplices[int(bin2add[j]), :]]
                    col_one = np.array(list(itertools.combinations(np.arange(self.dimension + 1), self.dimension)))
                    self.mesh.sub_simplex = np.zeros_like(
                        tmp_vertices)  # node: an array containing mid-point of edges
                    for m in range(self.dimension + 1):
                        self.mesh.sub_simplex[m, :] = np.sum(tmp_vertices[col_one[m] - 1, :], 0) / self.dimension

                    # Using the Simplex class to generate a new sample in the sub-simplex
                    new_point[j, :] = Simplex(nodes=self.mesh.sub_simplex, nsamples=1).samples

                # Update the matrices to have recognize the new point
                self.points_to_samplesU01 = np.hstack([self.points_to_samplesU01, np.arange(i, i+p)])
                self.mesh.old_vertices = self.mesh.vertices

                # Update the Delaunay triangulation mesh to include the new point.
                self.mesh.add_points(new_point)
                points = getattr(self.mesh, 'points')

                # Update the sample arrays to include the new point
                self.sample_object.samplesU01 = np.vstack([self.sample_object.samplesU01, new_point])
                self.training_points = np.vstack([self.training_points, new_point])
                self.mesh_vertices = np.vstack([self.mesh_vertices, new_point])

                # Identify the new point in the parameter space and update the sample array to include the new point.
                for j in range(self.dimension):
                    new_point[:, j] = self.sample_object.distribution[j].icdf(np.atleast_2d(new_point[:, j]).T,
                                                                              self.sample_object.dist_params[j])
                self.sample_object.samples = np.vstack([self.sample_object.samples, new_point])

                # Compute the strata weights.
                self.sample_object.strata = voronoi_unit_hypercube(self.sample_object.samplesU01)

                self.sample_object.strata.centroids = []
                self.sample_object.strata.weights = []
                for region in self.sample_object.strata.bounded_regions:
                    vertices = self.sample_object.strata.vertices[region + [region[0]], :]
                    centroid, volume = compute_Voronoi_centroid_volume(vertices)
                    self.sample_object.strata.centroids.append(centroid[0, :])
                    self.sample_object.strata.weights.append(volume)

                if self.verbose:
                    print("Iteration:", i)

    # Support functions for RSS and GE-RSS

    def estimate_gradient(self, x, y, xt):
        """
        Estimating gradients with a metamodel (surrogate).

        **Inputs:**

        :param x: Samples in the training data.
        :type x: numpy array

        :param y: Function values evaluated at the samples in the training data.
        :type y: numpy array

        :param xt: Samples where gradients are computed.
        :type xt: numpy array

        **Outputs:**
        :return gr: First-order gradient evaluated at the points 'xt'.
        :rtype gr: numpy array
        """
        from UQpy.Reliability import TaylorSeries
        if type(self.krig_object).__name__ == 'Krig':
            self.krig_object.fit(samples=x, values=y)
            tck = self.krig_object
        elif type(self.krig_object).__name__ == 'GaussianProcessRegressor':
            self.krig_object.fit(x, y)
            tck = self.krig_object.predict
        else:
            from scipy.interpolate import LinearNDInterpolator
            tck = LinearNDInterpolator(x, y, fill_value=0).__call__

        gr = TaylorSeries.gradient(samples=xt, model=tck, dimension=self.dimension, order='first',
                                   df_step=self.step_size, scale=False)
        return gr

    def init_rss(self):
        """Preliminary error checks."""
        if type(self.sample_object).__name__ not in ['STS', 'RSS']:
            raise NotImplementedError("UQpy Error: sample_object must be an object of the STS or RSS class.")

        if self.run_model_object is not None:
            if type(self.run_model_object).__name__ not in ['RunModel']:
                raise NotImplementedError("UQpy Error: run_model_object must be an object of the RunModel class.")


########################################################################################################################
########################################################################################################################
#                                        Generating random samples inside a Simplex
########################################################################################################################

class Simplex:
    """
    Generate random samples inside a simplex using uniform probability distribution.

    **References:**

    1. W. N. Edelinga, R. P. Dwightb, P. Cinnellaa, "Simplex-stochastic collocation method with improved
       calability",Journal of Computational Physics, 310:301–328 2016.

    **Input:**

    :param nodes: The vertices of the simplex
    :type nodes: ndarray

    :param nsamples: The number of samples to be generated inside the simplex
    :type nsamples: int

    **Attributes:**

    :return Simplex.samples: New random samples distributed uniformly inside the simplex.
    :rtype Simplex.samples: ndarray

    **Authors:**

    Authors: Dimitris G.Giovanis
    Last modified: 11/28/2018 by Mohit S. Chauhan
    """

    # Authors: Dimitris G.Giovanis
    # Last modified: 11/28/2018 by Mohit S. Chauhan

    def __init__(self, nodes=None, nsamples=1):
        self.nodes = np.atleast_2d(nodes)
        self.nsamples = nsamples
        self.init_sis()
        self.samples = self.run_sis()

    def run_sis(self):
        """
        Generates uniformly distributed random samples inside the simplex.

        This is an instance method that generates samples. It is automatically called when the Simplex class is
        instantiated.

        **Output:**

        :return sample: Random samples
        :rtype sample: numpy array
        """
        dimension = self.nodes.shape[1]
        if dimension > 1:
            sample = np.zeros([self.nsamples, dimension])
            for i in range(self.nsamples):
                r = np.zeros([dimension])
                ad = np.zeros(shape=(dimension, len(self.nodes)))
                for j in range(dimension):
                    b_ = list()
                    for k in range(1, len(self.nodes)):
                        ai = self.nodes[k, j] - self.nodes[k - 1, j]
                        b_.append(ai)
                    ad[j] = np.hstack((self.nodes[0, j], b_))
                    r[j] = np.random.uniform(0.0, 1.0, 1) ** (1 / (dimension - j))
                d = np.cumprod(r)
                r_ = np.hstack((1, d))
                sample[i, :] = np.dot(ad, r_)
        else:
            a = min(self.nodes)
            b = max(self.nodes)
            sample = a + (b - a) * np.random.rand(dimension, self.nsamples).reshape(self.nsamples, dimension)
        return sample

    def init_sis(self):
        """Preliminary error checks."""
        if self.nsamples <= 0 or type(self.nsamples).__name__ != 'int':
            raise NotImplementedError("Exit code: Number of samples to be generated 'nsamples' should be a positive "
                                      "integer.")

        if self.nodes.shape[0] != self.nodes.shape[1] + 1:
            raise NotImplementedError("Size of simplex (nodes) is not consistent.")


########################################################################################################################
########################################################################################################################
#                                  Adaptive Kriging-Monte Carlo Simulation (AK-MCS)
########################################################################################################################
class AKMCS:
    """
    Generate new samples using different active learning method and properties of kriging surrogate along with
    MCS.

    **References:**

    1. B. Echard, N. Gayton and M. Lemaire, "AK-MCS: An active learning reliability method combining Kriging and
        Monte Carlo Simulation", Structural Safety, Pages 145-154, 2011.

    **Input:**

    :param run_model_object: A RunModel object, which is used to evaluate the function value
    :type run_model_object: class

    :param samples: A 2d-array of samples
    :type samples: ndarray

    :param krig_object: A kriging class object
    :type krig_object: class

    :param population: Sample which are used as learning set by AKMCS class.
    :type population: ndarray

    :param nlearn: Number of sample generated using MCS, which are used as learning set by AKMCS. Only required
                   if population is not defined.
    :type nlearn: int

    :param nstart: Number of initial samples generated using LHS. Only required if sample_object is not defined.
    :type nstart: int

    :param dist_name: A list containing the names of the distributions of the random variables. This is only
                      required if sample_object is not defined.
                      Distribution names must match those in the Distributions module.
                      If the distribution does not match one from the Distributions module, the user must
                      provide custom_dist.py.
                      The length of the string must be 1 (if all distributions are the same) or equal to
                      dimension.
    :type dist_name: string list

    :param dist_params: Parameters of the distribution
                        Parameters for each random variable are defined as ndarrays.
                        Each item in the list, dist_params[i], specifies the parameters for the corresponding
                        distribution, dist[i].
    :type dist_params: list

    :param lf: Learning function used as selection criteria to identify the new samples.
               Options: U, Weighted-U, EFF, EIF and EGIF
    :type lf: str/function

    :param n_add: Number of samples to be selected per iteration.
    :type n_add: int

    :param min_cov: Minimum Covariance used as the stopping criteria of AKMCS method in case of reliability
                    analysis.
    :type min_cov: float

    :param max_p: Maximum possible value of probability density function of samples. Only required with
                  'Weighted-U' learning function.
    :type max_p: float

    :param save_pf: Indicator to estimate probability of failure after each iteration. Only required if
                    user-defined learning function is used.
    :type save_pf: boolean

    :param verbose: A boolean declaring whether to write text to the terminal.
    :type verbose: bool

    **Attributes:**

    :param: AKMCS.sample_object.samples: Final/expanded samples.
    :type: AKMCS..sample_object.samples: ndarray

    :param: AKMCS.krig_model: Prediction function for the final surrogate model.
    :type: AKMCS.krig_model: function

    :param: AKMCS.pf: Probability of failure after every iteration of AKMCS. Available as an output only for
                       Reliability Analysis.
    :type: AKMCS.pf: float list

    :param: AKMCS.cov_pf: Covariance of probability of failure after every iteration of AKMCS. Available as an
                           output only for Reliability Analysis.
    :type: AKMCS.pf: float list

    **Authors:**

    Authors: Mohit S. Chauhan
    Last modified: 01/07/2020 by Mohit S. Chauhan
    """

    def __init__(self, run_model_object=None, samples=None, krig_object=None, nlearn=10000, nstart=None,
                 population=None, dist_name=None, dist_params=None, qoi_name=None, lf='U', n_add=1,
                 min_cov=0.05, max_p=None, verbose=False, kriging='UQpy', save_pf=None):

        # Initialize the internal variables of the class.
        self.run_model_object = run_model_object
        self.samples = np.array(samples)
        self.krig_object = krig_object
        self.nlearn = nlearn
        self.nstart = nstart
        self.verbose = verbose
        self.qoi_name = qoi_name

        self.lf = lf
        self.min_cov = min_cov
        self.max_p = max_p
        self.dist_name = dist_name
        self.dist_params = dist_params
        self.nsamples = []

        self.moments = None
        self.distribution = None
        self.training_points = None
        self.n_add = n_add
        self.indicator = False
        self.pf = []
        self.cov_pf = []
        self.population = population
        self.kriging = kriging
        self.save_pf = save_pf
        self.dimension = 0
        self.qoi = None
        self.krig_model = None

        # Initialize and run preliminary error checks.
        self.init_akmcs()

        # Run AKMCS
        self.run_akmcs()

    def run_akmcs(self):
        """
        Executes Adaptive Kriging - Monte Carlo Method.

        This is an instance method that check initial sample design an evaluate model at the training points. It is
        automatically called when the STS class is instantiated.
        """

        # If the initial sample design does not exists, run the initial calculations.
        if self.samples is None:
            if self.verbose:
                print('UQpy: AKMCS - Generating the initial sample set using Latin hypercube sampling.')
            self.samples = LHS(dist_name=self.dist_name, dist_params=self.dist_params, nsamples=self.nstart).samples

        if self.verbose:
            print('UQpy: AKMCS - Running the initial sample set using RunModel.')

        # Evaluate model at the training points
        self.run_model_object.run(samples=self.samples)

    def sample(self, samples=None, n_add=1, append_samples=True, nsamples=0, lf=None):
        """
        Iterative procedure is applied to learn samples based on metamodel and learning function, and then metamodel is
        updated based on new samples.

        **Inputs:**

        :param samples: A 2d-array of samples
        :type samples: ndarray

        :param n_add: Number of samples to be selected per iteration.
        :type n_add: int

        :param append_samples: If 'True', new samples are append to existing samples in sample_object. Otherwise,
                               existing samples are discarded.
        :type append_samples: boolean

        :param nsamples: Number of samples to generate. No Default Value: nsamples must be prescribed.
        :type nsamples: int

        :param lf: Learning function used as selection criteria to identify the new samples. Only required, if
                   samples are generated using multiple criterion
                   Options: U, Weighted-U, EFF, EIF and EGIF
        :type lf: str/function
        """

        if self.kriging != 'UQpy':
            from sklearn.gaussian_process import GaussianProcessRegressor

        self.nsamples = nsamples
        if n_add is not None:
            self.n_add = n_add
        if lf is not None:
            self.lf = lf
            self.learning()

        if samples is not None:
            # New samples are appended to existing samples, if append_samples is TRUE
            if append_samples:
                self.samples = np.vstack([self.samples, samples])
            else:
                self.samples = samples
                self.run_model_object.qoi_list = []

            if self.verbose:
                print('UQpy: AKMCS - Running the provided sample set using RunModel.')

            self.run_model_object.run(samples=samples, append_samples=append_samples)

        if self.verbose:
            print('UQpy: Performing AK-MCS design...')

        # Initialize the population of samples at which to evaluate the learning function and from which to draw in the
        # sampling.
        if self.population is None:
            self.population = MCS(dist_name=self.dist_name, dist_params=self.dist_params,
                                  nsamples=self.nlearn)

        # If the quantity of interest is a dictionary, convert it to a list
        self.qoi = [None] * len(self.run_model_object.qoi_list)
        if type(self.run_model_object.qoi_list[0]) is dict:
            for j in range(len(self.run_model_object.qoi_list)):
                self.qoi[j] = self.run_model_object.qoi_list[j][self.qoi_name]
        else:
            self.qoi = self.run_model_object.qoi_list

        # Train the initial Kriging model.
        if self.kriging == 'UQpy':
            with suppress_stdout():  # disable printing output comments
                self.krig_object.fit(samples=self.samples, values=np.atleast_2d(np.array(self.qoi)))
            self.krig_model = self.krig_object.interpolate
        else:
            from sklearn.gaussian_process import GaussianProcessRegressor
            gp = GaussianProcessRegressor(kernel=self.krig_object, n_restarts_optimizer=0)
            gp.fit(self.training_points, self.qoi)
            self.krig_model = gp.predict

        # ---------------------------------------------
        # Primary loop for learning and adding samples.
        # ---------------------------------------------

        for i in range(self.samples.shape[0], self.nsamples):
            # Find all of the points in the population that have not already been integrated into the training set
            rest_pop = np.array([x for x in self.population.samples.tolist() if x not in self.samples.tolist()])

            # Apply the learning function to identify the new point to run the model.

            new_ind = self.lf(self.krig_model, rest_pop)
            new_point = np.atleast_2d(rest_pop[new_ind])

            # Add the new points to the training set and to the sample set.
            self.samples = np.vstack([self.samples, new_point])

            # Run the model at the new points
            self.run_model_object.run(samples=np.atleast_2d(new_point))

            # If the quantity of interest is a dictionary, convert it to a list
            self.qoi = [None] * len(self.run_model_object.qoi_list)
            if type(self.run_model_object.qoi_list[0]) is dict:
                for j in range(len(self.run_model_object.qoi_list)):
                    self.qoi[j] = self.run_model_object.qoi_list[j][self.qoi_name]
            else:
                self.qoi = self.run_model_object.qoi_list

            # Retrain the Kriging surrogate model
            if self.kriging == 'UQpy':
                with suppress_stdout():
                    # disable printing output comments
                    self.krig_object.fit(samples=self.samples, values=np.atleast_2d(np.array(self.qoi)))
                self.krig_model = self.krig_object.interpolate
            else:
                from sklearn.gaussian_process import GaussianProcessRegressor
                gp = GaussianProcessRegressor(kernel=self.krig_object, n_restarts_optimizer=0)
                gp.fit(self.training_points, self.qoi)
                self.krig_model = gp.predict

            if self.verbose:
                print("Iteration:", i)

            if self.save_pf:
                if self.kriging == 'UQpy':
                    g = self.krig_model(rest_pop)
                else:
                    g = self.krig_model(rest_pop, return_std=False)

                n_ = g.shape[0] + len(self.qoi)
                pf = (sum(g < 0) + sum(np.array(self.qoi) < 0)) / n_
                self.pf.append(pf)
                self.cov_pf.append(np.sqrt((1 - pf) / (pf * n_)))

        if self.verbose:
            print('UQpy: AKMCS complete')

    # ------------------
    # LEARNING FUNCTIONS
    # ------------------
    def eigf(self, pop):
        """
        Learns new samples based on Expected Improvement for Global Fit (EIGF) as learning function

        **References:**

        1. J.N Fuhg, "Adaptive surrogate models for parametric studies", Master's Thesis
           (Link: https://arxiv.org/pdf/1905.05345.pdf)

        **Inputs:**
        :param pop: Remaining sample population (new samples are learn from this population)
        :type pop
        """
        if self.kriging == 'UQpy':
            g, sig = self.krig_model(pop, dy=True)
            sig = np.sqrt(sig)
        else:
            g, sig = self.krig_model(pop, return_std=True)
            sig = sig.reshape(sig.size, 1)
        sig[sig == 0.] = 0.00001

        # Evaluation of the learning function
        # First, find the nearest neighbor in the training set for each point in the population.
        from sklearn.neighbors import NearestNeighbors
        knn = NearestNeighbors(n_neighbors=1)
        knn.fit(np.atleast_2d(self.training_points))
        neighbors = knn.kneighbors(np.atleast_2d(pop), return_distance=False)

        # noinspection PyTypeChecker
        qoi_array = np.array([self.qoi[x] for x in np.squeeze(neighbors)])

        # Compute the learning function at every point in the population.
        u = np.square(np.squeeze(g) - qoi_array) + np.square(np.squeeze(sig))

        rows = np.argmax(u)
        return rows

    # This learning function has not yet been tested.
    def u(self, pop):
        """
        Learns new samples based on U-function as learning function.

        **References:**

        1. B. Echard, N. Gayton and M. Lemaire, "AK-MCS: An active learning reliability method combining Kriging and
        Monte Carlo Simulation", Structural Safety, Pages 145-154, 2011.

        **Inputs:**

        :param pop: Remaining sample population (new samples are learn from this population)
        :type pop
        """
        if self.kriging == 'UQpy':
            g, sig = self.krig_model(pop, dy=True)
            sig = np.sqrt(sig)
        else:
            g, sig = self.krig_model(pop, return_std=True)
            sig = sig.reshape(sig.size, 1)
        sig[sig == 0.] = 0.00001

        u = abs(g) / sig
        rows = u[:, 0].argsort()[:self.n_add]

        if min(u[:, 0]) >= 2:
            self.indicator = True

        return rows

    # This learning function has not yet been tested.
    def weighted_u(self, pop):
        """
        Learns new samples based on Probability Weighted U-function as learning function.

        **References:**

        1. V.S. Sundar and M.S. Shields, "RELIABILITY ANALYSIS USING ADAPTIVE KRIGING SURROGATES WITH MULTIMODEL
           INFERENCE".

        **Inputs:**

        :param pop: Remaining sample population (new samples are learn from this population)
        :type pop: numpy array
        """
        if self.kriging == 'UQpy':
            g, sig = self.krig_model(pop, dy=True)
            sig = np.sqrt(sig)
        else:
            g, sig = self.krig_model(pop, return_std=True)
            sig = sig.reshape(sig.size, 1)
        sig[sig == 0.] = 0.00001

        u = abs(g) / sig
        p1, p2 = np.ones([pop.shape[0], pop.shape[1]]), np.ones([pop.shape[0], pop.shape[1]])
        for j in range(self.dimension):
            p2[:, j] = self.population.distribution[j].icdf(np.atleast_2d(pop[:, j]).T, self.dist_params[j])
            p1[:, j] = self.population.distribution[j].pdf(np.atleast_2d(p2[:, j]).T, self.dist_params[j])

        p1 = p1.prod(1).reshape(u.size, 1)
        u_ = u * ((self.max_p - p1) / self.max_p)
        # u_ = u * p1/max(p1)
        rows = u_[:, 0].argsort()[:self.n_add]

        if min(u[:, 0]) >= 2:
            self.indicator = True

        return rows

    # This learning function has not yet been tested.
    def eff(self, pop):
        """
        Learns new samples based on Expected Feasibilty Function (EFF) as learning function.

        **References:**

        1. B.J. Bichon, M.S. Eldred, L.P.Swiler, S. Mahadevan, J.M. McFarland, "Efficient Global Reliability Analysis
           for Nonlinear Implicit Performance Functions", AIAA JOURNAL, Volume 46, 2008.

        **Inputs:**

        :param pop: Remaining sample population (new samples are learn from this population)
        :type pop: numpy array
        """
        if self.kriging == 'UQpy':
            g, sig = self.krig_model(pop, dy=True)
            sig = np.sqrt(sig)
        else:
            g, sig = self.krig_model(pop, return_std=True)
            g = g.reshape(g.size, 1)
            sig = sig.reshape(sig.size, 1)
        sig[sig == 0.] = 0.00001
        # Reliability threshold: a_ = 0
        # EGRA method: epshilon = 2*sigma(x)
        a_, ep = 0, 2 * sig
        t1 = (a_ - g) / sig
        t2 = (a_ - ep - g) / sig
        t3 = (a_ + ep - g) / sig
        eff = (g - a_) * (2 * stats.norm.cdf(t1) - stats.norm.cdf(t2) - stats.norm.cdf(t3))
        eff += -sig * (2 * stats.norm.pdf(t1) - stats.norm.pdf(t2) - stats.norm.pdf(t3))
        eff += ep * (stats.norm.cdf(t3) - stats.norm.cdf(t2))
        rows = eff[:, 0].argsort()[-self.n_add:]

        if max(eff[:, 0]) <= 0.001:
            self.indicator = True

        n_ = g.shape[0] + len(self.qoi)
        pf = (np.sum(g < 0) + sum(iin < 0 for iin in self.qoi)) / n_
        self.pf.append(pf)
        self.cov_pf.append(np.sqrt((1 - pf) / (pf * n_)))

        return rows

    # This learning function has not yet been tested.
    def eif(self, pop):
        """
        Learns new samples based on Expected Improvement Function (EIF) as learning function.

        **References:**

        1. D.R. Jones, M. Schonlau, W.J. Welch, "Efficient Global Optimization of Expensive Black-Box Functions",
           Journal of Global Optimization, Pages 455–492, 1998.

        **Inputs:**

        :param pop: Remaining sample population (new samples are learn from this population)
        :type pop: numpy array
        """

        if self.kriging == 'UQpy':
            g, sig = self.krig_model(pop, dy=True)
            sig = np.sqrt(sig)
        else:
            g, sig = self.krig_model(pop, return_std=True)
            sig = sig.reshape(sig.size, 1)
        sig[sig == 0.] = 0.00001
        fm = min(self.qoi)
        u = (fm - g) * stats.norm.cdf((fm - g) / sig) + sig * stats.norm.pdf((fm - g) / sig)
        rows = u[:, 0].argsort()[(np.size(g) - self.n_add):]

        return rows

    def learning(self):
        """
        Defines the leaning function used to generate new samples.
        """
        if type(self.lf).__name__ == 'function':
            self.lf = self.lf
        elif self.lf not in ['EFF', 'U', 'Weighted-U', 'EIF', 'EIGF']:
            raise NotImplementedError("UQpy Error: The provided learning function is not recognized.")
        elif self.lf == 'EIGF':
            self.lf = self.eigf
        elif self.lf == 'EIF':
            self.lf = self.eif
        elif self.lf == 'U':
            self.lf = self.u
        elif self.lf == 'Weighted-U':
            self.lf = self.weighted_u
        else:
            self.lf = self.eff

    def init_akmcs(self):
        """Preliminary error checks."""
        if self.run_model_object is None:
            raise NotImplementedError('UQpy: AKMCS requires a predefined RunModel object.')

        if self.samples is not None:
            self.dimension = np.shape(self.samples)[1]
        else:
            self.dimension = np.shape(self.dist_name)[0]

        if self.save_pf is None:
            if self.lf not in ['EFF', 'U', 'Weighted-U']:
                self.save_pf = False
            else:
                self.save_pf = True

        self.learning()

########################################################################################################################
########################################################################################################################
#                                         Class Markov Chain Monte Carlo
########################################################################################################################


class MCMC_old:
    """
        Description:
            Generate samples from arbitrary user-specified probability density function using Markov Chain Monte Carlo.
            This class generates samples using Metropolis-Hastings(MH), Modified Metropolis-Hastings,
            or Affine Invariant Ensemble Sampler with stretch moves.
            References:
            S.-K. Au and J. L. Beck,“Estimation of small failure probabilities in high dimensions by subset simulation,”
                Probabilistic Eng. Mech., vol. 16, no. 4, pp. 263–277, Oct. 2001.
            J. Goodman and J. Weare, “Ensemble samplers with affine invariance,” Commun. Appl. Math. Comput. Sci.,vol.5,
                no. 1, pp. 65–80, 2010.
        Input:
            :param dimension: A scalar value defining the dimension of target density function.
                              Default: 1
            :type dimension: int
            :param pdf_proposal_type: Type of proposal density function for MCMC. Only used with algorithm ='MH' or'MMH'
                            Options:
                                    'Normal' : Normal proposal density.
                                    'Uniform' : Uniform proposal density.
                            Default: 'Uniform'
                            If dimension > 1 and algorithm = 'MMH', this may be input as a list to assign different
                            proposal densities to each dimension. Example pdf_proposal_name = ['Normal','Uniform'].
                            If dimension > 1, algorithm = 'MMH' and this is input as a string, the proposal densities
                            for all dimensions are set equal to the assigned proposal type.
            :type pdf_proposal_type: str or str list
            :param pdf_proposal_scale: Scale of the proposal distribution
                            If algorithm == 'MH' or 'MMH'
                                For pdf_proposal_type = 'Uniform'
                                    Proposal is Uniform in [x-pdf_proposal_scale/2, x+pdf_proposal_scale/2].
                                For pdf_proposal_type = 'Normal'
                                    Proposal is Normal with standard deviation equal to pdf_proposal_scale.
                            If algorithm == 'Stretch'
                                pdf_proposal_scale sets the scale of the stretch density.
                                    g(z) = 1/sqrt(z) for z in [1/pdf_proposal_scale, pdf_proposal_scale].
                            Default value: dimension x 1 list of ones.
            :type pdf_proposal_scale: float or float list
                            If dimension > 1, this may be defined as float or float list.
                                If input as float, pdf_proposal_scale is assigned to all dimensions.
                                If input as float list, each element is assigned to the corresponding dimension.
            :param pdf_target: Target density function from which to draw random samples
                            The target joint probability density must be a function, or list of functions, or a string.
                            If type == 'str'
                                The assigned string must refer to a custom pdf defined in the file custom_pdf.py in the
                                 working directory.
                            If type == function
                                The function must be defined in the python script calling MCMC.
                            If dimension > 1 and pdf_target_type='marginal_pdf', the input to pdf_target is a list of
                            size [dimensions x 1] where each item of the list defines a marginal pdf.
                            Default: Multivariate normal distribution having zero mean and unit standard deviation.
            :type pdf_target: function, function list, or str
            :param pdf_target_params: Parameters of the target pdf.
            :type pdf_target_params: list
            :param algorithm:  Algorithm used to generate random samples.
                            Options:
                                'MH': Metropolis Hastings Algorithm
                                'MMH': Component-wise Modified Metropolis Hastings Algorithm
                                'Stretch': Affine Invariant Ensemble MCMC with stretch moves
                            Default: 'MMH'
            :type algorithm: str
            :param jump: Number of samples between accepted states of the Markov chain.
                                Default value: 1 (Accepts every state)
            :type: jump: int
            :param nsamples: Number of samples to generate
                                No Default Value: nsamples must be prescribed
            :type nsamples: int
            :param seed: Seed of the Markov chain(s)
                            For 'MH' and 'MMH', this is a single point, defined as a numpy array of dimension
                             (1 x dimension).
                            For 'Stretch', this is a numpy array of dimension N x dimension, where N is the ensemble
                            size.
                            Default:
                                For 'MH' and 'MMH': zeros(1 x dimension)
                                For 'Stretch': No default, this must be specified.
            :type seed: float or numpy array
            :param nburn: Length of burn-in. Number of samples at the beginning of the chain to discard.
                            This option is only used for the 'MMH' and 'MH' algorithms.
                            Default: nburn = 0
            :type nburn: int
        Output:
            :return: MCMC.samples: Set of MCMC samples following the target distribution
            :rtype: MCMC.samples: ndarray

            :return: MCMC.accept_ratio: Acceptance ratio of the MCMC samples
            :rtype: MCMC.accept_ratio: float

    """

    # Authors: Michael D. Shields, Mohit Chauhan, Dimitris G. Giovanis
    # Updated: 04/08/2019 by Audrey Olivier

    def __init__(self, dimension=None, pdf_proposal_type=None, pdf_proposal_scale=None,
                 pdf_target=None, log_pdf_target=None, pdf_target_params=None, pdf_target_copula=None,
                 pdf_target_copula_params=None, pdf_target_type='joint_pdf',
                 algorithm='MH', jump=1, nsamples=None, seed=None, nburn=0,
                 verbose=False):

        self.pdf_proposal_type = pdf_proposal_type
        self.pdf_proposal_scale = pdf_proposal_scale
        self.pdf_target = pdf_target
        self.log_pdf_target = log_pdf_target
        self.pdf_target_params = pdf_target_params
        self.pdf_target_copula = pdf_target_copula
        self.pdf_target_copula_params = pdf_target_copula_params
        self.algorithm = algorithm
        self.jump = jump
        self.nsamples = nsamples
        self.dimension = dimension
        self.seed = seed
        self.nburn = nburn
        self.pdf_target_type = pdf_target_type
        self.init_mcmc()
        self.verbose = verbose
        if self.algorithm is 'Stretch':
            self.ensemble_size = len(self.seed)
        self.samples, self.accept_ratio = self.run_mcmc()

    def run_mcmc(self):
        n_accepts, accept_ratio = 0, 0

        # Defining an array to store the generated samples
        samples = np.zeros([self.nsamples * self.jump + self.nburn, self.dimension])

        ################################################################################################################
        # Classical Metropolis-Hastings Algorithm with symmetric proposal density
        if self.algorithm == 'MH':
            samples[0, :] = self.seed.reshape((-1,))
            log_pdf_ = self.log_pdf_target
            log_p_current = log_pdf_(samples[0, :])

            # Loop over the samples
            for i in range(self.nsamples * self.jump - 1 + self.nburn):
                if self.pdf_proposal_type[0] == 'Normal':
                    cholesky_cov = np.diag(self.pdf_proposal_scale)
                    z_normal = np.random.normal(size=(self.dimension, ))
                    candidate = samples[i, :] + np.matmul(cholesky_cov, z_normal)
                    log_p_candidate = log_pdf_(candidate)
                    log_p_accept = log_p_candidate - log_p_current
                    accept = np.log(np.random.random()) < log_p_accept

                    if accept:
                        samples[i + 1, :] = candidate
                        log_p_current = log_p_candidate
                        n_accepts += 1
                    else:
                        samples[i + 1, :] = samples[i, :]

                elif self.pdf_proposal_type[0] == 'Uniform':
                    low = -np.array(self.pdf_proposal_scale) / 2
                    high = np.array(self.pdf_proposal_scale) / 2
                    candidate = samples[i, :] + np.random.uniform(low=low, high=high, size=(self.dimension, ))
                    log_p_candidate = log_pdf_(candidate)
                    log_p_accept = log_p_candidate - log_p_current
                    accept = np.log(np.random.random()) < log_p_accept

                    if accept:
                        samples[i + 1, :] = candidate
                        log_p_current = log_p_candidate
                        n_accepts += 1
                    else:
                        samples[i + 1, :] = samples[i, :]
            accept_ratio = n_accepts/(self.nsamples * self.jump - 1 + self.nburn)

        ################################################################################################################
        # Modified Metropolis-Hastings Algorithm with symmetric proposal density
        elif self.algorithm == 'MMH':

            samples[0, :] = self.seed.reshape((-1,))

            if self.pdf_target_type == 'marginal_pdf':
                list_log_p_current = []
                for j in range(self.dimension):
                    log_pdf_ = self.log_pdf_target[j]
                    list_log_p_current.append(log_pdf_(samples[0, j]))
                for i in range(self.nsamples * self.jump - 1 + self.nburn):
                    for j in range(self.dimension):

                        log_pdf_ = self.log_pdf_target[j]

                        if self.pdf_proposal_type[j] == 'Normal':
                            candidate = np.random.normal(samples[i, j], self.pdf_proposal_scale[j], size=1)
                            log_p_candidate = log_pdf_(candidate)
                            log_p_current = list_log_p_current[j]
                            log_p_accept = log_p_candidate - log_p_current

                            accept = np.log(np.random.random()) < log_p_accept

                            if accept:
                                samples[i + 1, j] = candidate
                                list_log_p_current[j] = log_p_candidate
                                n_accepts += 1 / self.dimension
                            else:
                                samples[i + 1, j] = samples[i, j]

                        elif self.pdf_proposal_type[j] == 'Uniform':
                            candidate = np.random.uniform(low=samples[i, j] - self.pdf_proposal_scale[j] / 2,
                                                          high=samples[i, j] + self.pdf_proposal_scale[j] / 2, size=1)
                            log_p_candidate = log_pdf_(candidate)
                            log_p_current = list_log_p_current[j]
                            log_p_accept = log_p_candidate - log_p_current

                            accept = np.log(np.random.random()) < log_p_accept

                            if accept:
                                samples[i + 1, j] = candidate
                                list_log_p_current[j] = log_p_candidate
                                n_accepts += 1 / self.dimension
                            else:
                                samples[i + 1, j] = samples[i, j]
            else:
                log_pdf_ = self.log_pdf_target

                for i in range(self.nsamples * self.jump - 1 + self.nburn):
                    candidate = np.copy(samples[i, :])
                    current = np.copy(samples[i, :])
                    log_p_current = log_pdf_(samples[i, :])
                    for j in range(self.dimension):
                        if self.pdf_proposal_type[j] == 'Normal':
                            candidate[j] = np.random.normal(samples[i, j], self.pdf_proposal_scale[j])

                        elif self.pdf_proposal_type[j] == 'Uniform':
                            candidate[j] = np.random.uniform(low=samples[i, j] - self.pdf_proposal_scale[j] / 2,
                                                             high=samples[i, j] + self.pdf_proposal_scale[j] / 2,
                                                             size=1)

                        log_p_candidate = log_pdf_(candidate)
                        log_p_accept = log_p_candidate - log_p_current

                        accept = np.log(np.random.random()) < log_p_accept

                        if accept:
                            current[j] = candidate[j]
                            log_p_current = log_p_candidate
                            n_accepts += 1
                        else:
                            candidate[j] = current[j]

                    samples[i + 1, :] = current
            accept_ratio = n_accepts / (self.nsamples * self.jump - 1 + self.nburn)

        ################################################################################################################
        # Affine Invariant Ensemble Sampler with stretch moves

        elif self.algorithm == 'Stretch':

            samples[0:self.ensemble_size, :] = self.seed
            log_pdf_ = self.log_pdf_target
            # list_log_p_current = [log_pdf_(samples[i, :], self.pdf_target_params) for i in range(self.ensemble_size)]

            for i in range(self.ensemble_size - 1, self.nsamples * self.jump - 1):
                complementary_ensemble = samples[i - self.ensemble_size + 2:i + 1, :]
                s0 = random.choice(complementary_ensemble)
                s = (1 + (self.pdf_proposal_scale[0] - 1) * random.random()) ** 2 / self.pdf_proposal_scale[0]
                candidate = s0 + s * (samples[i - self.ensemble_size + 1, :] - s0)

                log_p_candidate = log_pdf_(candidate)
                log_p_current = log_pdf_(samples[i - self.ensemble_size + 1, :])
                # log_p_current = list_log_p_current[i - self.ensemble_size + 1]
                log_p_accept = np.log(s ** (self.dimension - 1)) + log_p_candidate - log_p_current

                accept = np.log(np.random.random()) < log_p_accept

                if accept:
                    samples[i + 1, :] = candidate.reshape((-1, ))
                    # list_log_p_current.append(log_p_candidate)
                    n_accepts += 1
                else:
                    samples[i + 1, :] = samples[i - self.ensemble_size + 1, :]
                    # list_log_p_current.append(list_log_p_current[i - self.ensemble_size + 1])
            accept_ratio = n_accepts / (self.nsamples * self.jump - self.ensemble_size)

        ################################################################################################################
        # Return the samples

        if self.algorithm is 'MMH' or self.algorithm is 'MH':
            if self.verbose:
                print('Successful execution of the MCMC design')
            return samples[self.nburn:self.nsamples * self.jump + self.nburn:self.jump], accept_ratio
        else:
            output = np.zeros((self.nsamples, self.dimension))
            j = 0
            for i in range(self.jump * self.ensemble_size - self.ensemble_size, samples.shape[0],
                           self.jump * self.ensemble_size):
                output[j:j + self.ensemble_size, :] = samples[i:i + self.ensemble_size, :]
                j = j + self.ensemble_size
            return output, accept_ratio

    ####################################################################################################################
    # Check to ensure consistency of the user input and assign defaults
    def init_mcmc(self):

        # Check dimension
        if self.dimension is None:
            self.dimension = 1

        # Check nsamples
        if self.nsamples is None:
            raise NotImplementedError('Exit code: Number of samples not defined.')

        # Check nburn
        if self.nburn is None:
            self.nburn = 0

        # Check jump
        if self.jump is None:
            self.jump = 1
        if self.jump == 0:
            raise ValueError("Exit code: Value of jump must be greater than 0")

        # Check seed
        if self.algorithm is not 'Stretch':
            if self.seed is None:
                self.seed = np.zeros(self.dimension)
            self.seed = np.array(self.seed)
            if (len(self.seed.shape) == 1) and (self.seed.shape[0] != self.dimension):
                raise NotImplementedError("Exit code: Incompatible dimensions in 'seed'.")
            self.seed = self.seed.reshape((1, -1))
        else:
            if self.seed is None or len(self.seed.shape) != 2:
                raise NotImplementedError("For Stretch algorithm, a seed must be given as a ndarray")
            if self.seed.shape[1] != self.dimension:
                raise NotImplementedError("Exit code: Incompatible dimensions in 'seed'.")
            if self.seed.shape[0] < 3:
                raise NotImplementedError("Exit code: Ensemble size must be > 2.")

        # Check algorithm
        if self.algorithm is None:
            self.algorithm = 'MH'
        if self.algorithm not in ['MH', 'MMH', 'Stretch']:
            raise NotImplementedError('Exit code: Unrecognized MCMC algorithm. Supported algorithms: '
                                      'Metropolis-Hastings (MH), '
                                      'Modified Metropolis-Hastings (MMH), '
                                      'Affine Invariant Ensemble with Stretch Moves (Stretch).')

        # Check pdf_proposal_type
        if self.pdf_proposal_type is None:
            self.pdf_proposal_type = 'Normal'
        # If pdf_proposal_type is entered as a string, make it a list
        if isinstance(self.pdf_proposal_type, str):
            self.pdf_proposal_type = [self.pdf_proposal_type]
        for i in self.pdf_proposal_type:
            if i not in ['Uniform', 'Normal']:
                raise ValueError('Exit code: Unrecognized type for proposal distribution. Supported distributions: '
                                 'Uniform, '
                                 'Normal.')
        if self.algorithm is 'MH' and len(self.pdf_proposal_type) != 1:
            raise ValueError('Exit code: MH algorithm can only take one proposal distribution.')
        elif len(self.pdf_proposal_type) != self.dimension:
            if len(self.pdf_proposal_type) == 1:
                self.pdf_proposal_type = self.pdf_proposal_type * self.dimension
            else:
                raise NotImplementedError("Exit code: Incompatible dimensions in 'pdf_proposal_type'.")

        # Check pdf_proposal_scale
        if self.pdf_proposal_scale is None:
            if self.algorithm == 'Stretch':
                self.pdf_proposal_scale = 2
            else:
                self.pdf_proposal_scale = 1
        if not isinstance(self.pdf_proposal_scale, list):
            self.pdf_proposal_scale = [self.pdf_proposal_scale]
        if len(self.pdf_proposal_scale) != self.dimension:
            if len(self.pdf_proposal_scale) == 1:
                self.pdf_proposal_scale = self.pdf_proposal_scale * self.dimension
            else:
                raise NotImplementedError("Exit code: Incompatible dimensions in 'pdf_proposal_scale'.")

        # Check log_pdf_target and pdf_target
        if self.log_pdf_target is None and self.pdf_target is None:
            raise ValueError('UQpy error: a target function must be provided, in log_pdf_target of pdf_target')
        if isinstance(self.log_pdf_target, list) and len(self.log_pdf_target) != self.dimension:
            raise ValueError('UQpy error: inconsistent dimensions.')
        if isinstance(self.pdf_target, list) and len(self.pdf_target) != self.dimension:
            raise ValueError('UQpy error: inconsistent dimensions.')

        # Check pdf_target_type
        if self.pdf_target_type not in ['joint_pdf', 'marginal_pdf']:
            raise ValueError('pdf_target_type should be "joint_pdf", "marginal_pdf"')

        # Check MMH
        if self.algorithm is 'MMH':
            if (self.pdf_target_type == 'marginal_pdf') and (self.pdf_target_copula is not None):
                raise ValueError('UQpy error: MMH with pdf_target_type="marginal" cannot be used when the'
                                 'target pdf has a copula, use pdf_target_type="joint" instead')

        # If pdf_target or log_pdf_target are given as lists, they should be of the right dimension
        if isinstance(self.log_pdf_target, list):
            if len(self.log_pdf_target) != self.dimension:
                raise ValueError('log_pdf_target given as a list should have length equal to dimension')
            if (self.pdf_target_params is not None) and (len(self.log_pdf_target) != len(self.pdf_target_params)):
                raise ValueError('pdf_target_params should be given as a list of length equal to log_pdf_target')
        if isinstance(self.pdf_target, list):
            if len(self.pdf_target) != self.dimension:
                raise ValueError('pdf_target given as a list should have length equal to dimension')
            if (self.pdf_target_params is not None) and (len(self.pdf_target) != len(self.pdf_target_params)):
                raise ValueError('pdf_target_params should be given as a list of length equal to pdf_target')

        # Define a helper function
        def compute_log_pdf(x, pdf_func, params=None, copula_params=None):
            kwargs_ = {}
            if params is not None:
                kwargs_['params'] = params
            if copula_params is not None:
                kwargs_['copula_params'] = copula_params
            pdf_value = max(pdf_func(x, **kwargs_), 10 ** (-320))
            return np.log(pdf_value)

        # Either pdf_target or log_pdf_target must be defined
        if (self.pdf_target is None) and (self.log_pdf_target is None):
            raise ValueError('The target distribution must be defined, using inputs'
                             ' log_pdf_target or pdf_target.')
        # For MMH with pdf_target_type == 'marginals', pdf_target or its log should be lists
        if (self.algorithm == 'MMH') and (self.pdf_target_type == 'marginal_pdf'):
            kwargs = [{}]*self.dimension
            for j in range(self.dimension):
                if self.pdf_target_params is not None:
                    kwargs[j]['params'] = self.pdf_target_params[j]
                if self.pdf_target_copula_params is not None:
                    kwargs[j]['copula_params'] = self.pdf_target_copula_params[j]

            if self.log_pdf_target is not None:
                if not isinstance(self.log_pdf_target, list):
                    raise ValueError('For MMH algo with pdf_target_type="marginal_pdf", '
                                     'log_pdf_target should be a list')
                if isinstance(self.log_pdf_target[0], str):
                    p_js = [Distribution(dist_name=pdf_target_j) for pdf_target_j in self.pdf_target]
                    try:
                        [p_j.log_pdf(x=self.seed[0, j], **kwargs[j]) for (j, p_j) in enumerate(p_js)]
                        self.log_pdf_target = [partial(p_j.log_pdf, **kwargs[j]) for (j, p_j) in enumerate(p_js)]
                    except AttributeError:
                        raise AttributeError('log_pdf_target given as a list of strings must point to Distributions '
                                             'with an existing log_pdf method.')
                elif callable(self.log_pdf_target[0]):
                    self.log_pdf_target = [partial(pdf_target_j, **kwargs[j]) for (j, pdf_target_j)
                                           in enumerate(self.log_pdf_target)]
                else:
                    raise ValueError('log_pdf_target must be a list of strings or a list of callables')
            else:
                if not isinstance(self.pdf_target, list):
                    raise ValueError('For MMH algo with pdf_target_type="marginal_pdf", '
                                     'pdf_target should be a list')
                if isinstance(self.pdf_target[0], str):
                    p_js = [Distribution(dist_name=pdf_target_j) for pdf_target_j in self.pdf_target]
                    try:
                        [p_j.pdf(x=self.seed[0, j], **kwargs[j]) for (j, p_j) in enumerate(p_js)]
                        self.log_pdf_target = [partial(compute_log_pdf, pdf_func=p_j.pdf, **kwargs[j])
                                               for (j, p_j) in enumerate(p_js)]
                    except AttributeError:
                        raise AttributeError('pdf_target given as a list of strings must point to Distributions '
                                             'with an existing pdf method.')
                elif callable(self.pdf_target[0]):
                    self.log_pdf_target = [partial(compute_log_pdf, pdf_func=pdf_target_j, **kwargs[j])
                                           for (j, pdf_target_j) in enumerate(self.pdf_target)]
                else:
                    raise ValueError('pdf_target must be a list of strings or a list of callables')
        else:
            kwargs = {}
            if self.pdf_target_params is not None:
                kwargs['params'] = self.pdf_target_params
            if self.pdf_target_copula_params is not None:
                kwargs['copula_params'] = self.pdf_target_copula_params

            if self.log_pdf_target is not None:
                if isinstance(self.log_pdf_target, str) or (isinstance(self.log_pdf_target, list)
                                                            and isinstance(self.log_pdf_target[0], str)):
                    p = Distribution(dist_name=self.log_pdf_target, copula=self.pdf_target_copula)
                    try:
                        p.log_pdf(x=self.seed[0, :], **kwargs)
                        self.log_pdf_target = partial(p.log_pdf, **kwargs)
                    except AttributeError:
                        raise AttributeError('log_pdf_target given as a string must point to a Distribution '
                                             'with an existing log_pdf method.')
                elif callable(self.log_pdf_target):
                    self.log_pdf_target = partial(self.log_pdf_target, **kwargs)
                else:
                    raise ValueError('For MH and Stretch, log_pdf_target must be a callable function, '
                                     'a str or list of str')
            else:
                if isinstance(self.pdf_target, str) or (isinstance(self.pdf_target, list)
                                                        and isinstance(self.pdf_target[0], str)):
                    p = Distribution(dist_name=self.pdf_target, copula=self.pdf_target_copula)
                    try:
                        p.pdf(x=self.seed[0, :], **kwargs)
                        self.log_pdf_target = partial(compute_log_pdf, pdf_func=p.pdf, **kwargs)
                    except AttributeError:
                        raise AttributeError('pdf_target given as a string must point to a Distribution '
                                             'with an existing pdf method.')
                elif callable(self.pdf_target):
                    self.log_pdf_target = partial(compute_log_pdf, pdf_func=self.pdf_target, **kwargs)
                else:
                    raise ValueError('For MH and Stretch, pdf_target must be a callable function, '
                                     'a str or list of str')


class MCMC:
    """
    Generate samples from arbitrary user-specified probability density function using Markov Chain Monte Carlo
    ([1]_, [2]_).

    This is the parent class to all MCMC algorithms.

    **References:**

    .. [1] Gelman et al., "Bayesian data analysis", Chapman and Hall/CRC, 2013
    .. [2] R.C. Smith, "Uncertainty Quantification - Theory, Implementation and Applications", CS&E, 2014

    **Inputs:**

    * **dimension** (`int`):
        A scalar value defining the dimension of target density function. Either dimension or seed must be provided.

    * **pdf_target** ((`list` of) callables):
        Target density function from which to draw random samples. Either `pdf_target` or `log_pdf_target` must be
        provided (the latter should be preferred).

    * **log_pdf_target** ((`list` of) callables):
        Logarithm of the target density function from which to draw random samples. Either `pdf_target` or
        `log_pdf_target` must be provided (the latter should be preferred).

    * **args_target** (`tuple`):
        Positional arguments of the pdf / log-pdf target function.

    * **nsamples** (`int`):
        Number of samples to generate. If not None, the `run` method is called when the object is created.

    * **nsamples_per_chain** (`int`):
        Number of samples to generate per chain. If not None, the `run` method is called when the object is created.

    * **jump** (`int`):
        Thinning parameter - only one out of jump samples are stored, used to reduce correlation between samples.
        Default is 1 (no thinning).

    * **nburn** (`int`):
        Length of burn-in - i.e., number of samples at the beginning of the chain to discard (note: no thinning during
        burn-in). Default is 0, no burn-in.

    * **seed** (`ndarray`):
        Seed of the Markov chain(s), shape ``(nchains, dimension)``. Default: zeros(1 x dimension).

    * **save_log_pdf** (`bool`):
        Boolean that indicates whether to save log-pdf values along with the samples. Default: False

    * **concat_chains** (`bool`):
        Boolean that indicates whether to concatenate the chains after a run, i.e., samples are stored as an `ndarray`
        of shape (nsamples * nchains, dimension) if True, (nsamples, nchains, dimension) if False. Default: True

    **Attributes:**

    * **samples** (`ndarray`)
        Set of MCMC samples following the target distribution, `ndarray` of shape (nsamples * nchains, dimension) or
        (nsamples, nchains, dimension) (see input `concat_chains`).

    * **log_pdf_values** (`ndarray`)
        Values of the log pdf for the accepted samples, `ndarray` of shape (nchains * nsamples,) or (nsamples, nchains)

    * **nsamples** (`list`)
        Total number of samples; it is updated during iterations as new samples as saved.

    * **nsamples_per_chain** (`list`)
        Total number of samples per chain; it is updated during iterations as new samples as saved.

    * **niterations** (`list`)
        Total number of iterations, updated on-the-fly as the algorithm proceeds. It is related to number of samples as
        niterations=nburn+jump*nsamples_per_chain.

    * **acceptance_rate** (`list`)
        Acceptance ratio of the MCMC chains, computed separately for each chain.

    **Methods:**
    """
    # Last Modified: 10/05/20 by Audrey Olivier

    def __init__(self, dimension=None, pdf_target=None, log_pdf_target=None, args_target=None,
                 seed=None, nburn=0, jump=1, save_log_pdf=False, verbose=False, concat_chains=True):

        if not (isinstance(nburn, int) and nburn >= 0):
            raise TypeError('UQpy: nburn should be an integer >= 0')
        if not (isinstance(jump, int) and jump >= 1):
            raise TypeError('UQpy: jump should be an integer >= 1')
        self.nburn, self.jump = nburn, jump
        self.seed, self.dimension = self._preprocess_seed(seed=seed, dim=dimension)    # check type and assign default [0.s]
        self.nchains = self.seed.shape[0]

        # Check target pdf
        self.evaluate_log_target, self.evaluate_log_target_marginals = self._preprocess_target(
            pdf=pdf_target, log_pdf=log_pdf_target, args=args_target)
        self.save_log_pdf = save_log_pdf
        self.concat_chains = concat_chains
        self.verbose = verbose
        ##### ADDED MDS 1/21/20
        self.log_pdf_target = log_pdf_target
        self.pdf_target = pdf_target
        self.args_target = args_target

        # Initialize a few more variables
        self.samples = None
        self.log_pdf_values = None
        self.acceptance_rate = [0.] * self.nchains
        self.nsamples, self.nsamples_per_chain = 0, 0
        self.niterations = 0  # total nb of iterations, grows if you call run several times

    def run(self, nsamples=None, nsamples_per_chain=None):
        """
        Run the MCMC chain.

        This function samples from the MCMC chains and append samples to existing ones (if any). This method calls the
        run_iterations method that is specific to each algorithm.

        **Inputs:**

        * **nsamples** (`int`):
            Number of samples to generate.

        * **nsamples_per_chain** (`int`)
            Number of samples to generate per chain.

        Either nsamples or nsamples_per_chain must be provided (not both). Not that if nsamples is not a multiple of
        nchains, nsamples is set to the next integer that is a multiple of nchains.

        """
        # Initialize the runs: allocate space for the new samples and log pdf values
        final_nsamples, final_nsamples_per_chain, current_state, current_log_pdf = self._initialize_samples(
            nsamples=nsamples, nsamples_per_chain=nsamples_per_chain)

        if self.verbose:
            print('UQpy: Running MCMC...')

        # Run nsims iterations of the MCMC algorithm, starting at current_state
        while self.nsamples_per_chain < final_nsamples_per_chain:
            # update the total number of iterations
            self.niterations += 1
            # run iteration
            current_state, current_log_pdf = self.run_one_iteration(current_state, current_log_pdf)
            # Update the chain, only if burn-in is over and the sample is not being jumped over
            # also increase the current number of samples and samples_per_chain
            if self.niterations > self.nburn and (self.niterations - self.nburn) % self.jump == 0:
                self.samples[self.nsamples_per_chain, :, :] = current_state.copy()
                if self.save_log_pdf:
                    self.log_pdf_values[self.nsamples_per_chain, :] = current_log_pdf.copy()
                self.nsamples_per_chain += 1
                self.nsamples += self.nchains

        if self.verbose:
            print('UQpy: MCMC run successfully !')

        # Concatenate chains maybe
        if self.concat_chains:
            self._concatenate_chains()

    def run_one_iteration(self, current_state, current_log_pdf):
        """
        Run one iteration of the MCMC algorithm, starting at current_state.

        This method is over-written for each different MCMC algorithm. It must return the new state and associated
        log-pdf, which will be passed as inputs to the `run_one_iteration` method at the next iteration.

        **Inputs:**

        * **current_state** (`ndarray`):
            Current state of the chain(s), `ndarray` of shape ``(nchains, dimension)``.

        * **current_log_pdf** (`ndarray`):
            Log-pdf of the current state of the chain(s), `ndarray` of shape ``(nchains, )``.

        **Outputs/Returns:**

        * **new_state** (`ndarray`):
            New state of the chain(s), `ndarray` of shape ``(nchains, dimension)``.

        * **new_log_pdf** (`ndarray`):
            Log-pdf of the new state of the chain(s), `ndarray` of shape ``(nchains, )``.

        """
        return [], []

    ####################################################################################################################
    # Helper functions that can be used by all algorithms
    # Methods update_samples, update_accept_ratio and sample_candidate_from_proposal can be called in the run stage.
    # Methods preprocess_target, preprocess_proposal, check_seed and check_integers can be called in the init stage.

    def _concatenate_chains(self):
        """
        Concatenate chains.

        Utility function that reshapes (in place) attribute samples from (nsamples, nchains, dimension) to
        (nsamples * nchains, dimension), and log_pdf_values from (nsamples, nchains) to (nsamples * nchains, ).

        No input / output.

        """
        self.samples = self.samples.reshape((-1, self.dimension), order='C')
        if self.save_log_pdf:
            self.log_pdf_values = self.log_pdf_values.reshape((-1, ), order='C')
        return None

    def _unconcatenate_chains(self):
        """
        Inverse of concatenate_chains.

        Utility function that reshapes (in place) attribute samples from (nsamples * nchains, dimension) to
        (nsamples, nchains, dimension), and log_pdf_values from (nsamples * nchains) to (nsamples, nchains).

        No input / output.

        """
        self.samples = self.samples.reshape((-1, self.nchains, self.dimension), order='C')
        if self.save_log_pdf:
            self.log_pdf_values = self.log_pdf_values.reshape((-1, self.nchains), order='C')
        return None

    def _initialize_samples(self, nsamples, nsamples_per_chain):
        """
        Initialize necessary attributes and variables before running the chain forward.

        Utility function that allocates space for samples and log likelihood values, initialize sample_index,
        acceptance ratio. If some samples already exist, allocate space to append new samples to the old ones. Computes
        the number of forward iterations nsims to be run (depending on burnin and jump parameters).

        **Inputs:**

        * nchains (int): number of chains run in parallel
        * nsamples (int): number of samples to be generated
        * nsamples_per_chain (int): number of samples to be generated per chain

        **Output/Returns:**

        * nsims (int): Number of iterations to perform
        * current_state (ndarray of shape (nchains, dim)): Current state of the chain to start from.

        """
        if ((nsamples is not None) and (nsamples_per_chain is not None)) or (
                nsamples is None and nsamples_per_chain is None):
            raise ValueError('UQpy: Either nsamples or nsamples_per_chain must be provided (not both)')
        if nsamples_per_chain is not None:
            if not (isinstance(nsamples_per_chain, int) and nsamples_per_chain >= 0):
                raise TypeError('UQpy: nsamples_per_chain must be an integer >= 0.')
            nsamples = int(nsamples_per_chain * self.nchains)
        else:
            if not (isinstance(nsamples, int) and nsamples >= 0):
                raise TypeError('UQpy: nsamples must be an integer >= 0.')
            nsamples_per_chain = int(np.ceil(nsamples / self.nchains))
            nsamples = int(nsamples_per_chain * self.nchains)

        if self.samples is None:    # very first call of run, set current_state as the seed and initialize self.samples
            self.samples = np.zeros((nsamples_per_chain, self.nchains, self.dimension))
            if self.save_log_pdf:
                self.log_pdf_values = np.zeros((nsamples_per_chain, self.nchains))
            current_state = np.zeros_like(self.seed)
            np.copyto(current_state, self.seed)
            current_log_pdf = self.evaluate_log_target(current_state)
            if self.nburn == 0:    # if nburn is 0, save the seed, run one iteration less 
                self.samples[0, :, :] = current_state
                if self.save_log_pdf:
                    self.log_pdf_values[0, :] = current_log_pdf
                self.nsamples_per_chain += 1
                self.nsamples += self.nchains
                #nsims = self.jump * nsamples_per_chain - 1
            #else:
                #nsims = self.nburn + self.jump * nsamples_per_chain

        else:    # fetch previous samples to start the new run, current state is last saved sample
            if len(self.samples.shape) == 2:   # the chains were previously concatenated
                self._unconcatenate_chains()
            current_state = self.samples[-1]
            current_log_pdf = self.evaluate_log_target(current_state)
            self.samples = np.concatenate(
                [self.samples, np.zeros((nsamples_per_chain, self.nchains, self.dimension))], axis=0)
            if self.save_log_pdf:
                self.log_pdf_values = np.concatenate(
                    [self.log_pdf_values, np.zeros((nsamples_per_chain, self.nchains))], axis=0)
            #nsims = self.jump * nsamples_per_chain
        return nsamples, nsamples_per_chain, current_state, current_log_pdf

    def _update_acceptance_rate(self, new_accept=None):
        """
        Update acceptance rate of the chains.

        Utility function, uses an iterative function to update the acceptance rate of all the chains separately.

        **Inputs:**

        * new_accept (list (length nchains) of bool): indicates whether the current state was accepted (for each chain
          separately).

        """
        self.acceptance_rate = [na / self.niterations + (self.niterations - 1) / self.niterations * a
                                for (na, a) in zip(new_accept, self.acceptance_rate)]

    @staticmethod
    def _preprocess_target(log_pdf, pdf, args):
        """
        Preprocess the target pdf inputs.

        Utility function (static method), that transforms the log_pdf, pdf, args inputs into a function that evaluates
        log_pdf_target(x) for a given x. If the target is given as a list of callables (marginal pdfs), the list of
        log margianals is also returned.

        **Inputs:**

        * log_pdf ((list of) callables): Log of the target density function from which to draw random samples. Either
          pdf_target or log_pdf_target must be provided.
        * pdf ((list of) callables): Target density function from which to draw random samples. Either pdf_target or
          log_pdf_target must be provided.
        * args (tuple): Positional arguments of the pdf target.

        **Output/Returns:**

        * evaluate_log_pdf (callable): Callable that computes the log of the target density function
        * evaluate_log_pdf_marginals (list of callables): List of callables to compute the log pdf of the marginals

        """
        # log_pdf is provided
        if log_pdf is not None:
            if callable(log_pdf):
                if args is None:
                    args = ()
                evaluate_log_pdf = (lambda x: log_pdf(x, *args))
                evaluate_log_pdf_marginals = None
            elif isinstance(log_pdf, list) and (all(callable(p) for p in log_pdf)):
                if args is None:
                    args = [()] * len(log_pdf)
                if not (isinstance(args, list) and len(args) == len(log_pdf)):
                    raise ValueError('UQpy: When log_pdf_target is a list, args should be a list (of tuples) of same '
                                     'length.')
                evaluate_log_pdf_marginals = list(map(lambda i: lambda x: log_pdf[i](x, *args[i]), range(len(log_pdf))))
                #evaluate_log_pdf_marginals = [partial(log_pdf_, *args_) for (log_pdf_, args_) in zip(log_pdf, args)]
                evaluate_log_pdf = (lambda x: np.sum(
                    [log_pdf[i](x[:, i, np.newaxis], *args[i]) for i in range(len(log_pdf))]))
            else:
                raise TypeError('UQpy: log_pdf_target must be a callable or list of callables')
        # pdf is provided
        elif pdf is not None:
            if callable(pdf):
                if args is None:
                    args = ()
                evaluate_log_pdf = (lambda x: np.log(np.maximum(pdf(x, *args), 10 ** (-320) * np.ones((x.shape[0],)))))
                evaluate_log_pdf_marginals = None
            elif isinstance(pdf, (list, tuple)) and (all(callable(p) for p in pdf)):
                if args is None:
                    args = [()] * len(pdf)
                if not (isinstance(args, (list, tuple)) and len(args) == len(pdf)):
                    raise ValueError('UQpy: When pdf_target is given as a list, args should also be a list of same length.')
                evaluate_log_pdf_marginals = list(
                    map(lambda i: lambda x: np.log(np.maximum(pdf[i](x, *args[i]),
                                                              10 ** (-320) * np.ones((x.shape[0],)))),
                        range(len(pdf))
                        ))
                evaluate_log_pdf = (lambda x: np.sum(
                    [np.log(np.maximum(pdf[i](x[:, i, np.newaxis], *args[i]), 10**(-320)*np.ones((x.shape[0],))))
                     for i in range(len(log_pdf))]))
                #evaluate_log_pdf = None
            else:
                raise TypeError('UQpy: pdf_target must be a callable or list of callables')
        else:
            raise ValueError('UQpy: log_pdf_target or pdf_target should be provided.')
        return evaluate_log_pdf, evaluate_log_pdf_marginals

    @staticmethod
    def _preprocess_seed(seed, dim):
        """
        Preprocess input seed.

        Utility function (static method), that checks the dimension of seed, assign [0., 0., ..., 0.] if not provided.

        **Inputs:**

        * seed (ndarray): seed for MCMC
        * dim (int): dimension of target density

        **Output/Returns:**

        * seed (ndarray): seed for MCMC
        * dim (int): dimension of target density

        """
        if seed is None:
            if dim is None:
                raise ValueError('UQpy: One of inputs seed or dimension must be provided.')
            seed = np.zeros((1, dim))
        else:
            seed = np.atleast_1d(seed)
            if len(seed.shape) == 1:
                seed = np.reshape(seed, (1, -1))
            elif len(seed.shape) > 2:
                raise ValueError('UQpy: Input seed should be an array of shape (dimension, ) or (nchains, dimension).')
            if dim is not None and seed.shape[1] != dim:
                raise ValueError('UQpy: Wrong dimensions between seed and dimension.')
            dim = seed.shape[1]
        return seed, dim

    @staticmethod
    def _check_methods_proposal(proposal):
        """
        Check if proposal has required methods.

        Utility function (static method), that checks that the given proposal distribution has 1) a rvs method and 2) a
        log pdf or pdf method. If a pdf method exists but no log_pdf, the log_pdf methods is added to the proposal
        object. Used in the MH and MMH initializations.

        **Inputs:**

        * proposal (Distribution object): proposal distribution

        """
        if not isinstance(proposal, Distribution):
            raise TypeError('UQpy: Proposal should be a Distribution object')
        if not hasattr(proposal, 'rvs'):
            raise AttributeError('UQpy: The proposal should have an rvs method')
        if not hasattr(proposal, 'log_pdf'):
            if not hasattr(proposal, 'pdf'):
                raise AttributeError('UQpy: The proposal should have a log_pdf or pdf method')
            proposal.log_pdf = lambda x: np.log(np.maximum(proposal.pdf(x), 10 ** (-320) * np.ones((x.shape[0],))))


#################################################################################################################


class MH(MCMC):
    """

    Metropolis-Hastings algorithm

    **Algorithm-specific inputs:**

    * **proposal** (``Distribution`` object):
        Proposal distribution. Default: standard multivariate normal

    * **proposal_is_symmetric** (`bool`):
        indicates whether the proposal distribution is symmetric, affects computation of acceptance probability alpha
        Default: False

    """
    def __init__(self, pdf_target=None, log_pdf_target=None, args_target=None, nburn=0, jump=1, dimension=None,
                 seed=None, save_log_pdf=False, concat_chains=True, nsamples=None, nsamples_per_chain=None,
                 proposal=None, proposal_is_symmetric=False, verbose=False):

        super().__init__(pdf_target=pdf_target, log_pdf_target=log_pdf_target, args_target=args_target,
                         dimension=dimension, seed=seed, nburn=nburn, jump=jump, save_log_pdf=save_log_pdf,
                         concat_chains=concat_chains, verbose=verbose)

        # Initialize algorithm specific inputs
        self.proposal = proposal
        self.proposal_is_symmetric = proposal_is_symmetric
        self.dimension = dimension

        if self.proposal is None:
            if self.dimension is None:
                raise ValueError('UQpy: Either input proposal or dimension must be provided.')
            from UQpy.Distributions import JointInd, Normal
            self.proposal = JointInd([Normal()] * self.dimension)
            self.proposal_is_symmetric = True
        else:
            self._check_methods_proposal(self.proposal)

        if self.verbose:
            print('\nUQpy: Initialization of ' + self.__class__.__name__ + ' algorithm complete.')

        # If nsamples is provided, run the algorithm
        if (nsamples is not None) or (nsamples_per_chain is not None):
            self.run(nsamples=nsamples, nsamples_per_chain=nsamples_per_chain)

    def run_one_iteration(self, current_state, current_log_pdf):
        """
        Run one iteration of the MCMC chain for MH algorithm, starting at current state - see ``MCMC`` class.
        """
        # Sample candidate
        candidate = current_state + self.proposal.rvs(nsamples=self.nchains)

        # Compute log_pdf_target of candidate sample
        log_p_candidate = self.evaluate_log_target(candidate)

        # Compute acceptance ratio
        if self.proposal_is_symmetric:  # proposal is symmetric
            log_ratios = log_p_candidate - current_log_pdf
        else:  # If the proposal is non-symmetric, one needs to account for it in computing acceptance ratio
            log_proposal_ratio = self.proposal.log_pdf(candidate - current_state) - \
                                 self.proposal.log_pdf(current_state - candidate)
            log_ratios = log_p_candidate - current_log_pdf - log_proposal_ratio

        # Compare candidate with current sample and decide or not to keep the candidate (loop over nc chains)
        accept_vec = np.zeros((self.nchains,))  # this vector will be used to compute accept_ratio of each chain
        for nc, (cand, log_p_cand, r_) in enumerate(zip(candidate, log_p_candidate, log_ratios)):
            accept = np.log(np.random.random()) < r_
            if accept:
                current_state[nc, :] = cand
                current_log_pdf[nc] = log_p_cand
                accept_vec[nc] = 1.
        # Update the acceptance rate
        self._update_acceptance_rate(accept_vec)

        return current_state, current_log_pdf


####################################################################################################################

class MMH(MCMC):
    """

    Modified Metropolis-Hastings algorithm, [3]_

    In this algorithm, candidate samples are drawn separately in each dimension, thus the proposal consists in a list
    of 1d distributions. The target pdf can be given as a joint pdf or a list of marginal pdfs in all dimensions. This
    will trigger two different algorithms.

    **References:**

    .. [3] S.-K. Au and J. L. Beck,“Estimation of small failure probabilities in high dimensions by subset simulation,”
           Probabilistic Eng. Mech., vol. 16, no. 4, pp. 263–277, Oct. 2001.

    **Algorithm-specific inputs:**

    * **proposal** ((`list` of) ``Distribution`` object(s)):
        Proposal distribution(s) in dimension 1. Default: standard normal

    * **proposal_is_symmetric** ((`list` of) `bool`):
        indicates whether the proposal distribution is symmetric, affects computation of acceptance probability alpha
        Default: False, set to True if default proposal is used

    """
    def __init__(self, pdf_target=None, log_pdf_target=None, args_target=None, nburn=0, jump=1, dimension=None,
                 seed=None, save_log_pdf=False, concat_chains=True, nsamples=None, nsamples_per_chain=None,
                 proposal=None, proposal_is_symmetric=False, verbose=False):

        super().__init__(pdf_target=pdf_target, log_pdf_target=log_pdf_target, args_target=args_target,
                         dimension=dimension, seed=seed, nburn=nburn, jump=jump, save_log_pdf=save_log_pdf,
                         concat_chains=concat_chains, verbose=verbose)

        # If proposal is not provided: set it as a list of standard gaussians
        from UQpy.Distributions import Normal
        self.proposal = proposal
        self.proposal_is_symmetric = proposal_is_symmetric

        # set default proposal
        if self.proposal is None:
            self.proposal = [Normal(), ] * self.dimension
            self.proposal_is_symmetric = [True, ] * self.dimension
        # Proposal is provided, check it
        else:
            # only one Distribution is provided, check it and transform it to a list
            if not isinstance(self.proposal, list):
                self._check_methods_proposal(self.proposal)
                self.proposal = [self.proposal] * self.dimension
            else:  # a list of proposals is provided
                if len(self.proposal) != self.dimension:
                    raise ValueError('UQpy: Proposal given as a list should be of length dimension')
                [self._check_methods_proposal(p) for p in self.proposal]

        # check the symmetry of proposal, assign False as default
        if isinstance(self.proposal_is_symmetric, bool):
            self.proposal_is_symmetric = [self.proposal_is_symmetric, ] * self.dimension
        elif not (isinstance(self.proposal_is_symmetric, list) and
                  all(isinstance(b_, bool) for b_ in self.proposal_is_symmetric)):
            raise TypeError('UQpy: Proposal_is_symmetric should be a (list of) boolean(s)')

        # check with algo type is used
        if self.evaluate_log_target_marginals is not None:
            self.target_type = 'marginals'
            self.current_log_pdf_marginals = None
        else:
            self.target_type = 'joint'

        if self.verbose:
            print('\nUQpy: Initialization of ' + self.__class__.__name__ + ' algorithm complete.')

        # If nsamples is provided, run the algorithm
        if (nsamples is not None) or (nsamples_per_chain is not None):
            self.run(nsamples=nsamples, nsamples_per_chain=nsamples_per_chain)

    def run_one_iteration(self, current_state, current_log_pdf):
        """
        Run one iteration of the MCMC chain for MMH algorithm, starting at current state - see ``MCMC`` class.
        """
        # The target pdf is provided via its marginals
        accept_vec = np.zeros((self.nchains, ))
        if self.target_type == 'marginals':
            # Evaluate the current log_pdf
            if self.current_log_pdf_marginals is None:
                self.current_log_pdf_marginals = [self.evaluate_log_target_marginals[j](current_state[:, j, np.newaxis])
                                                  for j in range(self.dimension)]

            # Sample candidate (independently in each dimension)
            for j in range(self.dimension):
                candidate_j = current_state[:, j, np.newaxis] + self.proposal[j].rvs(nsamples=self.nchains)

                # Compute log_pdf_target of candidate sample
                log_p_candidate_j = self.evaluate_log_target_marginals[j](candidate_j)

                # Compute acceptance ratio
                if self.proposal_is_symmetric[j]:  # proposal is symmetric
                    log_ratios = log_p_candidate_j - self.current_log_pdf_marginals[j]
                else:  # If the proposal is non-symmetric, one needs to account for it in computing acceptance ratio
                    log_prop_j = self.proposal[j].log_pdf
                    log_proposal_ratio = log_prop_j(candidate_j - current_state[:, j, np.newaxis]) - \
                                         log_prop_j(current_state[:, j, np.newaxis] - candidate_j)
                    log_ratios = log_p_candidate_j - self.current_log_pdf_marginals[j] - log_proposal_ratio

                # Compare candidate with current sample and decide or not to keep the candidate
                for nc, (cand, log_p_cand, r_) in enumerate(
                        zip(candidate_j, log_p_candidate_j, log_ratios)):
                    accept = np.log(np.random.random()) < r_
                    if accept:
                        current_state[nc, j] = cand
                        self.current_log_pdf_marginals[j][nc] = log_p_cand
                        current_log_pdf = np.sum(self.current_log_pdf_marginals)
                        accept_vec[nc] += 1. / self.dimension

        # The target pdf is provided as a joint pdf
        else:
            current_log_pdf_marginals = ()
            candidate = np.copy(current_state)
            for j in range(self.dimension):
                candidate_j = current_state[:, j, np.newaxis] + self.proposal[j].rvs(nsamples=self.nchains)
                candidate[:, j] = candidate_j[:, 0]

                # Compute log_pdf_target of candidate sample
                log_p_candidate = self.evaluate_log_target(candidate)

                # Compare candidate with current sample and decide or not to keep the candidate
                if self.proposal_is_symmetric[j]:  # proposal is symmetric
                    log_ratios = log_p_candidate - current_log_pdf
                else:  # If the proposal is non-symmetric, one needs to account for it in computing acceptance ratio
                    log_prop_j = self.proposal[j].log_pdf
                    log_proposal_ratio = log_prop_j(candidate_j - current_state[:, j, np.newaxis]) - \
                                         log_prop_j(current_state[:, j, np.newaxis] - candidate_j)
                    log_ratios = log_p_candidate - current_log_pdf - log_proposal_ratio
                for nc, (cand, log_p_cand, r_) in enumerate(zip(candidate_j, log_p_candidate, log_ratios)):
                    accept = np.log(np.random.random()) < r_
                    if accept:
                        current_state[nc, j] = cand
                        current_log_pdf[nc] = log_p_cand
                        accept_vec[nc] += 1. / self.dimension
                    else:
                        candidate[:, j] = current_state[:, j]
        # Update the acceptance rate
        self._update_acceptance_rate(accept_vec)
        return current_state, current_log_pdf

####################################################################################################################


class Stretch(MCMC):
    """

    Affine-invariant sampler with Stretch moves, [4]_, [5]_

    **References:**

    .. [4] J. Goodman and J. Weare, “Ensemble samplers with affine invariance,” Commun. Appl. Math. Comput. Sci.,vol.5,
           no. 1, pp. 65–80, 2010.
    .. [5] Daniel Foreman-Mackey, David W. Hogg, Dustin Lang, and Jonathan Goodman. "emcee: The MCMC Hammer".
           Publications of the Astronomical Society of the Pacific, 125(925):306–312,2013.

    **Algorithm-specific inputs:**

    * **scale** (`float`):
        Scale parameter. Default: 2.

    """
    def __init__(self, pdf_target=None, log_pdf_target=None, args_target=None, nburn=0, jump=1, dimension=None,
                 seed=None, save_log_pdf=False, concat_chains=True, nsamples=None, nsamples_per_chain=None,
                 scale=2., verbose=False):

        super().__init__(pdf_target=pdf_target, log_pdf_target=log_pdf_target, args_target=args_target,
                         dimension=dimension, seed=seed, nburn=nburn, jump=jump, save_log_pdf=save_log_pdf,
                         concat_chains=concat_chains, verbose=verbose)

        # Check nchains = ensemble size for the Stretch algorithm
        if self.nchains < 2:
            raise ValueError('UQpy: For the Stretch algorithm, a seed must be provided with at least two samples.')

        # Check Stretch algorithm inputs: proposal_type and proposal_scale
        self.scale = scale
        if not isinstance(self.scale, float):
            raise TypeError('UQpy: Input scale must be of type float.')

        if self.verbose:
            print('\nUQpy: Initialization of ' + self.__class__.__name__ + ' algorithm complete.')

        # If nsamples is provided, run the algorithm
        if (nsamples is not None) or (nsamples_per_chain is not None):
            self.run(nsamples=nsamples, nsamples_per_chain=nsamples_per_chain)

    def run_one_iteration(self, current_state, current_log_pdf):
        """
        Run one iteration of the MCMC chain for Stretch algorithm, starting at current state - see ``MCMC`` class.
        """
        # Start the loop over nsamples - this code uses the parallel version of the stretch algorithm
        all_inds = np.arange(self.nchains)
        inds = all_inds % 2
        accept_vec = np.zeros((self.nchains,))
        # Separate the full ensemble into two sets, use one as a complementary ensemble to the other and vice-versa
        for split in range(2):
            S1 = (inds == split)

            # Get current and complementary sets
            sets = [current_state[inds == j, :] for j in range(2)]
            s, c = sets[split], sets[1 - split]  # current and complementary sets respectively
            Ns, Nc = len(s), len(c)

            # Sample new state for S1 based on S0 and vice versa
            zz = ((self.scale - 1.) * np.random.rand(Ns, 1) + 1) ** 2. / self.scale  # sample Z
            factors = (self.dimension - 1.) * np.log(zz)  # compute log(Z ** (d - 1))
            rint = np.random.choice(Nc, size=(Ns,), replace=True)  # sample X_{j} from complementary set
            candidates = c[rint, :] - (c[rint, :] - s) * np.tile(zz, [1, self.dimension])  # new candidates

            # Compute new likelihood, can be done in parallel :)
            logp_candidates = self.evaluate_log_target(candidates)

            # Compute acceptance rate
            for j, f, lpc, candidate in zip(all_inds[S1], factors, logp_candidates, candidates):
                accept = np.log(np.random.rand()) < f + lpc - current_log_pdf[j]
                if accept:
                    current_state[j] = candidate
                    current_log_pdf[j] = lpc
                    accept_vec[j] += 1.

        # Update the acceptance rate
        self._update_acceptance_rate(accept_vec)
        return current_state, current_log_pdf


####################################################################################################################


class DRAM(MCMC):
    """

    Delayed Rejection Adaptive Metropolis algorithm, [6]_, [7]_

    In this algorithm, the proposal density is Gaussian and its covariance C is being updated from samples as
    C = sp * C_sample where C_sample is the sample covariance. Also, the delayed rejection scheme is applied, i.e,
    if a candidate is not accepted another one is generated from proposal with covariance gamma_2 ** 2 * C.

    **References:**

    .. [6] Heikki Haario, Marko Laine, Antonietta Mira, and Eero Saksman. "DRAM: Efficient adaptive MCMC". Statistics
           and Computing, 16(4):339–354, 2006
    .. [7] R.C. Smith, "Uncertainty Quantification - Theory, Implementation and Applications", CS&E, 2014

    **Algorithm-specific inputs:**

    * **initial_cov** (`ndarray`):
        initial covariance for the gaussian proposal distribution. Default: I(dim)

    * **k0** (`int`):
        rate at which covariance is being updated, i.e., every k0 iterations. Default: 100

    * **sp** (`float`):
        scale parameter for covariance updating. Default: 2.38 ** 2 / dim

    * **gamma_2** (`float`):
        scale parameter for delayed rejection. Default: 1 / 5

    * **save_cov** (`bool`):
        if True, updated covariance is saved in attribute adaptive_covariance. Default: False

    """

    def __init__(self, pdf_target=None, log_pdf_target=None, args_target=None, nburn=0, jump=1, dimension=None,
                 seed=None, save_log_pdf=False, concat_chains=True, nsamples=None, nsamples_per_chain=None,
                 initial_covariance=None, k0=100, sp=None, gamma_2=1/5, save_covariance=False, verbose=False):

        super().__init__(pdf_target=pdf_target, log_pdf_target=log_pdf_target, args_target=args_target,
                         dimension=dimension, seed=seed, nburn=nburn, jump=jump, save_log_pdf=save_log_pdf,
                         concat_chains=concat_chains, verbose=verbose)

        # Check the initial covariance
        self.initial_covariance = initial_covariance
        if self.initial_covariance is None:
            self.initial_covariance = np.eye(self.dimension)
        elif not (isinstance(self.initial_covariance, np.ndarray)
                  and self.initial_covariance == (self.dimension, self.dimension)):
            raise TypeError('UQpy: Input initial_covariance should be a 2D ndarray of shape (dimension, dimension)')

        self.k0 = k0
        self.sp = sp
        if self.sp is None:
            self.sp = 2.38 ** 2 / self.dimension
        self.gamma_2 = gamma_2
        self.save_covariance = save_covariance
        for key, typ in zip(['k0', 'sp', 'gamma_2', 'save_covariance'], [int, float, float, bool]):
            if not isinstance(getattr(self, key), typ):
                raise TypeError('Input ' + key + ' must be of type ' + typ.__name__)

        # initialize the sample mean and sample covariance that you need
        self.current_covariance = np.tile(self.initial_covariance[np.newaxis, ...], (self.nchains, 1, 1))
        self.sample_mean = np.zeros((self.nchains, self.dimension, ))
        self.sample_covariance = np.zeros((self.nchains, self.dimension, self.dimension))
        if self.save_covariance:
            self.adaptive_covariance = [self.current_covariance.copy(), ]

        if self.verbose:
            print('\nUQpy: Initialization of ' + self.__class__.__name__ + ' algorithm complete.')

        # If nsamples is provided, run the algorithm
        if (nsamples is not None) or (nsamples_per_chain is not None):
            self.run(nsamples=nsamples, nsamples_per_chain=nsamples_per_chain)

    def run_one_iteration(self, current_state, current_log_pdf):
        """
        Run one iteration of the MCMC chain for DRAM algorithm, starting at current state - see ``MCMC`` class.
        """
        from UQpy.Distributions import MVNormal
        mvp = MVNormal(mean=np.zeros(self.dimension, ), cov=1.)

        # Sample candidate
        candidate = np.zeros_like(current_state)
        for nc, current_cov in enumerate(self.current_covariance):
            mvp.update_params(cov=current_cov)
            candidate[nc, :] = current_state[nc, :] + mvp.rvs(nsamples=1).reshape((self.dimension, ))

        # Compute log_pdf_target of candidate sample
        log_p_candidate = self.evaluate_log_target(candidate)

        # Compare candidate with current sample and decide or not to keep the candidate (loop over nc chains)
        accept_vec = np.zeros((self.nchains, ))
        inds_DR = []   # indices of chains that will undergo delayed rejection
        for nc, (cand, log_p_cand, log_p_curr) in enumerate(zip(candidate, log_p_candidate, current_log_pdf)):
            accept = np.log(np.random.random()) < log_p_cand - log_p_curr
            if accept:
                current_state[nc, :] = cand
                current_log_pdf[nc] = log_p_cand
                accept_vec[nc] += 1.
            else:    # enter delayed rejection
                inds_DR.append(nc)    # these indices will enter the delayed rejection part

        # Delayed rejection
        if len(inds_DR) > 0:   # performed delayed rejection for some samples
            current_states_DR = np.zeros((len(inds_DR), self.dimension))
            candidates_DR = np.zeros((len(inds_DR), self.dimension))
            candidate2 = np.zeros((len(inds_DR), self.dimension))
            # Sample other candidates closer to the current one
            for i, nc in enumerate(inds_DR):
                current_states_DR[i, :] = current_state[nc, :]
                candidates_DR[i, :] = candidate[nc, :]
                mvp.update_params(cov=self.gamma_2 ** 2 * self.current_covariance[nc])
                candidate2[i, :] = current_states_DR[nc, :] + mvp.rvs(nsamples=1).reshape((self.dimension, ))
            # Evaluate their log_target
            log_p_candidate2 = self.evaluate_log_target(candidate2)
            log_prop_cand_cand2 = mvp.log_pdf(candidates_DR - candidate2)
            log_prop_cand_curr = mvp.log_pdf(candidates_DR - current_states_DR)
            # Accept or reject
            for (nc, cand2, log_p_cand2, J1, J2) in zip(inds_DR, candidate2, log_p_candidate2, log_prop_cand_cand2,
                                                        log_prop_cand_curr):
                alpha_cand_cand2 = min(1., np.exp(log_p_candidate[nc] - log_p_cand2))
                alpha_cand_curr = min(1., np.exp(log_p_candidate[nc] - current_log_pdf[nc]))
                log_alpha2 = log_p_cand2 - current_log_pdf[nc] + J1 - J2 + \
                             np.log(max(1. - alpha_cand_cand2, 10 ** (-320))) \
                             - np.log(max(1. - alpha_cand_curr, 10 ** (-320)))
                accept = np.log(np.random.random()) < min(0., log_alpha2)
                if accept:
                    current_state[nc, :] = cand2
                    current_log_pdf[nc] = log_p_cand2
                    accept_vec[nc] += 1.

        # Adaptive part: update the covariance
        for nc in range(self.nchains):
            # update covariance
            self.sample_mean[nc], self.sample_covariance[nc] = self._recursive_update_mean_covariance(
                n=self.niterations, new_sample=current_state[nc, :], previous_mean=self.sample_mean[nc],
                previous_covariance=self.sample_covariance[nc])
            if (self.niterations > 1) and (self.niterations % self.k0 == 0):
                self.current_covariance[nc] = self.sp * self.sample_covariance[nc] + 1e-6 * np.eye(self.dimension)
        if self.save_covariance and ((self.niterations > 1) and (self.niterations % self.k0 == 0)):
            self.adaptive_covariance.append(self.current_covariance.copy())

        # Update the acceptance rate
        self._update_acceptance_rate(accept_vec)
        return current_state, current_log_pdf

    @staticmethod
    def _recursive_update_mean_covariance(n, new_sample, previous_mean, previous_covariance=None):
        """
        Iterative formula to compute a new sample mean and covariance based on previous ones and new sample.

        New covariance is computed only of previous_covariance is provided.

        **Inputs:**

        * n (int): Number of samples used to compute the new mean
        * new_sample (ndarray (dim, )): new sample
        * previous_mean (ndarray (dim, )): Previous sample mean, to be updated with new sample value
        * previous_covariance (ndarray (dim, dim)): Previous sample covariance, to be updated with new sample value

        **Output/Returns:**

        * new_mean (ndarray (dim, )): Updated sample mean
        * new_covariance (ndarray (dim, dim)): Updated sample covariance

        """
        new_mean = (n - 1) / n * previous_mean + 1 / n * new_sample
        if previous_covariance is None:
            return new_mean
        dim = new_sample.size
        if n == 1:
            new_covariance = np.zeros((dim, dim))
        else:
            delta_n = (new_sample - previous_mean).reshape((dim, 1))
            new_covariance = (n - 2) / (n - 1) * previous_covariance + 1 / n * np.matmul(delta_n, delta_n.T)
        return new_mean, new_covariance

####################################################################################################################


class DREAM(MCMC):
    """

    DiffeRential Evolution Adaptive Metropolis algorithm, [8]_, [9]_

    **References:**

    .. [8] J.A. Vrugt et al. "Accelerating Markov chain Monte Carlo simulation by differential evolution with
           self-adaptive randomized subspace sampling". International Journal of Nonlinear Sciences and Numerical
           Simulation, 10(3):273–290, 2009.[68]
    .. [9] J.A. Vrugt. "Markov chain Monte Carlo simulation using the DREAM software package: Theory, concepts, and
           MATLAB implementation". Environmental Modelling & Software, 75:273–316, 2016.

    **Algorithm-specific inputs:**

    * **delta** (`int`):
        jump rate. Default: 3

    * **c** (`float`):
        differential evolution parameter. Default: 0.1

    * **c_star** (`float`):
        differential evolution parameter, should be small compared to width of target. Default: 1e-6

    * **n_CR** (`int`):
        number of crossover probabilities. Default: 3

    * **p_g** (`float`):
        prob(gamma=1). Default: 0.2

    * **adapt_CR** (`tuple`):
        (iter_max, rate) governs adapation of crossover probabilities (adapts every rate iterations if iter<iter_max).
        Default: (-1, 1), i.e., no adaptation

    * **check_chains** (`tuple`):
        (iter_max, rate) governs discarding of outlier chains (discard every rate iterations if iter<iter_max).
        Default: (-1, 1), i.e., no check on outlier chains

    """

    def __init__(self, pdf_target=None, log_pdf_target=None, args_target=None, nburn=0, jump=1, dimension=None,
                 seed=None, save_log_pdf=False, concat_chains=True, nsamples=None, nsamples_per_chain=None,
                 delta=3, c=0.1, c_star=1e-6, n_CR=3, p_g=0.2, adapt_CR=(-1, 1), check_chains=(-1, 1), verbose=False):

        super().__init__(pdf_target=pdf_target, log_pdf_target=log_pdf_target, args_target=args_target,
                         dimension=dimension, seed=seed, nburn=nburn, jump=jump, save_log_pdf=save_log_pdf,
                         concat_chains=concat_chains, verbose=verbose)

        # Check nb of chains
        if self.nchains < 2:
            raise ValueError('UQpy: For the DREAM algorithm, a seed must be provided with at least two samples.')

        # Check user-specific algorithms
        self.delta = delta
        self.c = c
        self.c_star = c_star
        self.n_CR = n_CR
        self.p_g = p_g
        self.adapt_CR = adapt_CR
        self.check_chains = check_chains

        for key, typ in zip(['delta', 'c', 'c_star', 'n_CR', 'p_g'], [int, float, float, int, float]):
            if not isinstance(getattr(self, key), typ):
                raise TypeError('Input ' + key + ' must be of type ' + typ.__name__)
        if self.dimension is not None and self.n_CR > self.dimension:
            self.n_CR = self.dimension
        for key in ['adapt_CR', 'check_chains']:
            p = getattr(self, key)
            if not (isinstance(p, tuple) and len(p) == 2 and all(isinstance(i, (int, float)) for i in p)):
                raise TypeError('Inputs ' + key + ' must be a tuple of 2 integers.')

        # Initialize a few other variables
        self.J, self.n_id = np.zeros((self.n_CR,)), np.zeros((self.n_CR,))
        self.pCR = np.ones((self.n_CR,)) / self.n_CR

        if self.verbose:
            print('\nUQpy: Initialization of ' + self.__class__.__name__ + ' algorithm complete.')

        # If nsamples is provided, run the algorithm
        if (nsamples is not None) or (nsamples_per_chain is not None):
            self.run(nsamples=nsamples, nsamples_per_chain=nsamples_per_chain)

    def run_one_iteration(self, current_state, current_log_pdf):
        """
        Run one iteration of the MCMC chain for DREAM algorithm, starting at current state - see ``MCMC`` class.
        """
        R = np.array([np.setdiff1d(np.arange(self.nchains), j) for j in range(self.nchains)])
        CR = np.arange(1, self.n_CR + 1) / self.n_CR

        # Dynamic part: evolution of chains
        draw = np.argsort(np.random.rand(self.nchains - 1, self.nchains), axis=0)
        dX = np.zeros_like(current_state)
        lmda = np.random.uniform(low=-self.c, high=self.c, size=(self.nchains,))
        std_x_tmp = np.std(current_state, axis=0)

        D = np.random.choice(self.delta, size=(self.nchains,), replace=True)
        as_ = [R[j, draw[slice(D[j]), j]] for j in range(self.nchains)]
        bs_ = [R[j, draw[slice(D[j], 2 * D[j], 1), j]] for j in range(self.nchains)]
        id = np.random.choice(self.n_CR, size=(self.nchains, ), replace=True, p=self.pCR)
        z = np.random.rand(self.nchains, self.dimension)
        A = [np.where(z_j < CR[id_j])[0] for (z_j, id_j) in zip(z, id)]  # subset A of selected dimensions
        d_star = np.array([len(A_j) for A_j in A])
        for j in range(self.nchains):
            if d_star[j] == 0:
                A[j] = np.array([np.argmin(z[j])])
                d_star[j] = 1
        gamma_d = 2.38 / np.sqrt(2 * (D + 1) * d_star)
        g = [np.random.choice([gamma_d[j], 1], size=1, replace=True, p=[1 - self.p_g, self.p_g])
             for j in range(self.nchains)]
        for j in range(self.nchains):
            for i in A[j]:
                dX[j, i] = self.c_star * np.random.randn() + \
                           (1 + lmda[j]) * g[j] * np.sum(current_state[as_[j], i] - current_state[bs_[j], i])
        candidates = current_state + dX

        # Evaluate log likelihood of candidates
        logp_candidates = self.evaluate_log_target(candidates)

        # Accept or reject
        accept_vec = np.zeros((self.nchains, ))
        for nc, (lpc, candidate, log_p_curr) in enumerate(zip(logp_candidates, candidates, current_log_pdf)):
            accept = np.log(np.random.random()) < lpc - log_p_curr
            if accept:
                current_state[nc, :] = candidate
                current_log_pdf[nc] = lpc
                accept_vec[nc] = 1.
            else:
                dX[nc, :] = 0
            self.J[id[nc]] = self.J[id[nc]] + np.sum((dX[nc, :] / std_x_tmp) ** 2)
            self.n_id[id[nc]] += 1

        # Save the acceptance rate
        self._update_acceptance_rate(accept_vec)

        # update selection cross prob
        if self.niterations < self.adapt_CR[0] and self.niterations % self.adapt_CR[1] == 0:
            self.pCR = self.J / self.n_id
            self.pCR /= sum(self.pCR)
        # check outlier chains (only if you have saved at least 100 values already)
        if (self.nsamples >= 100) and (self.niterations < self.check_chains[0]) and \
                (self.niterations % self.check_chains[1] == 0):
            self.check_outlier_chains(replace_with_best=True)

        return current_state, current_log_pdf

    def check_outlier_chains(self, replace_with_best=False):
        """
        Check outlier chains in DREAM algorithm.

        This function check for outlier chains as part of the DREAM algorithm, potentially replacing outlier chains
        (i.e. the samples and log_pdf_values) with 'good' chains. The function does not have any returned output but it
        prints out the number of outlier chains.

        **Inputs:**

        * **replace_with_best** (`bool`):
            indicates whether to replace outlier chains with the best (most probable) chain. Default: False

        """
        if not self.save_log_pdf:
            raise ValueError('UQpy: Input save_log_pdf must be True in order to check outlier chains')
        start_ = self.nsamples_per_chain // 2
        avgs_logpdf = np.mean(self.log_pdf_values[start_:self.nsamples_per_chain], axis=0)
        best_ = np.argmax(avgs_logpdf)
        avg_sorted = np.sort(avgs_logpdf)
        ind1, ind3 = 1 + round(0.25 * self.nchains), 1 + round(0.75 * self.nchains)
        q1, q3 = avg_sorted[ind1], avg_sorted[ind3]
        qr = q3 - q1

        outlier_num = 0
        for j in range(self.nchains):
            if avgs_logpdf[j] < q1 - 2.0 * qr:
                outlier_num += 1
                if replace_with_best:
                    self.samples[start_:, j, :] = self.samples[start_:, best_, :].copy()
                    self.log_pdf_values[start_:, j] = self.log_pdf_values[start_:, best_].copy()
                else:
                    print('UQpy: Chain {} is an outlier chain'.format(j))
        if self.verbose and outlier_num > 0:
            print('UQpy: Detected {} outlier chains'.format(outlier_num))


########################################################################################################################
########################################################################################################################
#                                         Importance Sampling
########################################################################################################################

class IS:
    """
    Sample from a user-defined target density using importance sampling.

    **Inputs:**

    * **proposal** (``Distribution`` object):
        Proposal to sample from. This Distribution object must have an rvs method and a log_pdf (or pdf) methods

    * **log_pdf_target** (callable)
        Callable that evaluates the target log-pdf. One of log_pdf_target or pdf_target must be specified (the former
        is preferred).

    * **pdf_target** (callable):
        Callable that evaluates the target pdf

    * **args_target** (`tuple`):
        Positional arguments of the target log_pdf / pdf callable

    * **nsamples** (`int`):
        Number of samples to generate

    **Attributes:**

    * **samples** (`ndarray`):
        Set of samples, `ndarray` of shape (nsamples, dim)

    * **unnormalized_log_weights** (`ndarray`)
        unnormalized log weights, i.e., log_w(x) = log_target(x) - log_proposal(x), `ndarray` of shape (nsamples, )

    * **weights** (`ndarray`):
        importance weights samples, weighted so that they sum up to 1, `ndarray` of shape (nsamples, )

    **Methods:**
    """
    # Last Modified: 10/05/2020 by Audrey Olivier
    def __init__(self, nsamples=None, pdf_target=None, log_pdf_target=None, args_target=None,
                 proposal=None, verbose=False):
        self.verbose = verbose
        # Initialize proposal: it should have an rvs and log pdf or pdf method
        self.proposal = proposal
        if not isinstance(self.proposal, Distribution):
            raise TypeError('The proposal should be of type Distribution.')
        if not hasattr(self.proposal, 'rvs'):
            raise AttributeError('The proposal should have an rvs method')
        if not hasattr(self.proposal, 'log_pdf'):
            if not hasattr(self.proposal, 'pdf'):
                raise AttributeError('The proposal should have a log_pdf or pdf method')
            self.proposal.log_pdf = lambda x: np.log(np.maximum(self.proposal.pdf(x),
                                                                10 ** (-320) * np.ones((x.shape[0],))))

        # Initialize target
        self.evaluate_log_target = self._preprocess_target(log_pdf=log_pdf_target, pdf=pdf_target, args=args_target)

        # Initialize the samples and weights
        self.samples = None
        self.unnormalized_log_weights = None
        self.weights = None

        # Run IS if nsamples is provided
        if nsamples is not None and nsamples != 0:
            self.run(nsamples)

    def run(self, nsamples):
        """
        Generate and weight samples.

        This function samples from the proposal and append samples to existing ones (if any). It then weights the 
        samples as log_w_unnormalized) = log(target)-log(proposal). This function updates the output attributes 
        samples, unnormalized_log_weights and weights. If nsamples is provided when creating the object, this method is 
        directly called in init.

        **Inputs:**

        * **nsamples** (`int`)
            Number of weighted samples to generate.
        """

        if self.verbose:
            print('Running Importance Sampling')
        # Sample from proposal
        new_samples = self.proposal.rvs(nsamples=nsamples)
        # Compute un-scaled weights of new samples
        new_log_weights = self.evaluate_log_target(x=new_samples) - self.proposal.log_pdf(x=new_samples)

        # Save samples and weights (append to existing if necessary)
        if self.samples is None:
            self.samples = new_samples
            self.unnormalized_log_weights = new_log_weights
        else:
            self.samples = np.concatenate([self.samples, new_samples], axis=0)
            self.unnormalized_log_weights = np.concatenate([self.unnormalized_log_weights, new_log_weights], axis=0)

        # Take the exponential and normalize the weights
        weights = np.exp(self.unnormalized_log_weights - max(self.unnormalized_log_weights))
        # note: scaling with max avoids having NaN of Inf when taking the exp
        sum_w = np.sum(weights, axis=0)
        self.weights = weights / sum_w
        if self.verbose:
            print('Importance Sampling performed successfully')

    def resample(self, method='multinomial', nsamples=None):
        """ 
        Resample to get a set of un-weighted samples that represent the target pdf.
        
        Utility function that create a set of un-weighted samples from a set of weighted samples. Can be useful for
        plotting for instance.
        
        **Inputs:**

        * **method** (`str`)
            Resampling method, as of V3 only multinomial resampling is supported. Default: 'multinomial'.
        * **nsamples** (`int`)
            Number of un-weighted samples to generate. Default: None (same number of samples is generated as number of
            existing samples).

        **Output/Returns:**

        * (`ndarray`)
            Un-weighted samples that represent the target pdf, `ndarray` of shape (nsamples, dimension)

        """
        from .Utilities import resample
        return resample(self.samples, self.weights, method=method, size=nsamples)

    @staticmethod
    def _preprocess_target(log_pdf, pdf, args):
        """
        Preprocess the target pdf inputs.

        Utility function (static method), that transforms the log_pdf, pdf, args inputs into a function that evaluates
        log_pdf_target(x) for a given x.

        **Inputs:**

        * log_pdf ((list of) callables): Log of the target density function from which to draw random samples. Either
          pdf_target or log_pdf_target must be provided
        * pdf ((list of) callables): Target density function from which to draw random samples.
        * args (tuple): Positional arguments of the pdf target

        **Output/Returns:**

        * evaluate_log_pdf (callable): Callable that computes the log of the target density function

        """
        # log_pdf is provided
        if log_pdf is not None:
            if callable(log_pdf):
                if args is None:
                    args = ()
                evaluate_log_pdf = (lambda x: log_pdf(x, *args))
            else:
                raise TypeError('log_pdf_target must be a callable')
        # pdf is provided
        elif pdf is not None:
            if callable(pdf):
                if args is None:
                    args = ()
                evaluate_log_pdf = (lambda x: np.log(np.maximum(pdf(x, *args), 10 ** (-320) * np.ones((x.shape[0],)))))
            else:
                raise TypeError('pdf_target must be a callable')
        else:
            raise ValueError('log_pdf_target or pdf_target should be provided.')
        return evaluate_log_pdf<|MERGE_RESOLUTION|>--- conflicted
+++ resolved
@@ -277,7 +277,6 @@
 
     * **dist_object** ((list of) ``Distribution`` object(s)):
                     List of ``Distribution`` objects corresponding to each random variable.
-<<<<<<< HEAD
 
     * **nsamples** (`int`):
                     Number of samples to be drawn from each distribution.
@@ -294,24 +293,6 @@
 
                 Default: 'random'
 
-=======
-
-    * **nsamples** (`int`):
-                    Number of samples to be drawn from each distribution.
-
-
-    * **criterion** (`str` or `callable`):
-                The criterion for generating sample points
-                    Options:
-                        1. 'random' - completely random. \n
-                        2. centered' - points only at the centre. \n
-                        3. 'maximin - maximizing the minimum distance between points. \n
-                        4. 'correlate' - minimizing the correlation between the points. \n
-                        5. `callable` - User-defined method.
-
-                Default: 'random'
-
->>>>>>> 512ddafe
     * **metric** (`str` or `callable`):
                 The distance metric to use.
                     Options:
@@ -632,7 +613,6 @@
                     self.samplesU01[:, j] = self.dist_object[j].cdf(self.samples[:, 0])
                 else:
                     raise ValueError('UQpy: All Distributions must have a cdf method.')
-<<<<<<< HEAD
 
         elif isinstance(self.dist_object, DistributionContinuous1D):
             if hasattr(self.dist_object, 'cdf'):
@@ -640,15 +620,6 @@
             else:
                 raise ValueError('UQpy: All Distributions must have a cdf method.')
 
-=======
-
-        elif isinstance(self.dist_object, DistributionContinuous1D):
-            if hasattr(self.dist_object, 'cdf'):
-                self.samplesU01 = self.dist_object.cdf(self.samples)
-            else:
-                raise ValueError('UQpy: All Distributions must have a cdf method.')
-
->>>>>>> 512ddafe
         elif isinstance(self.dist_object, JointInd):
             for j in range(len(self.dist_object.marginals)):
                 if hasattr(self.dist_object.marginals[j], 'cdf'):

# UQpy is distributed under the MIT license.
#
# Copyright (C) 2018  -- Michael D. Shields
#
# Permission is hereby granted, free of charge, to any person obtaining a copy of this software and associated
# documentation files (the "Software"), to deal in the Software without restriction, including without limitation the
# rights to use, copy, modify, merge, publish, distribute, sublicense, and/or sell copies of the Software, and to permit
# persons to whom the Software is furnished to do so, subject to the following conditions:
#
# The above copyright notice and this permission notice shall be included in all copies or substantial portions of the
# Software.
#
# THE SOFTWARE IS PROVIDED "AS IS", WITHOUT WARRANTY OF ANY KIND, EXPRESS OR IMPLIED, INCLUDING BUT NOT LIMITED TO THE
# WARRANTIES OF MERCHANTABILITY, FITNESS FOR A PARTICULAR PURPOSE AND NON-INFRINGEMENT. IN NO EVENT SHALL THE AUTHORS OR
# COPYRIGHT HOLDERS BE LIABLE FOR ANY CLAIM, DAMAGES OR OTHER LIABILITY, WHETHER IN AN ACTION OF CONTRACT, TORT OR
# OTHERWISE, ARISING FROM, OUT OF OR IN CONNECTION WITH THE SOFTWARE OR THE USE OR OTHER DEALINGS IN THE SOFTWARE.


import numpy as np
import scipy.stats as stats
from contextlib import contextmanager
import sys
import os
<<<<<<< HEAD
import matplotlib.pyplot as plt
from scipy.special import gamma
from scipy.stats import chi2, norm
=======
>>>>>>> dab0a1af


def transform_ng_to_g(corr_norm, dist, dist_params, samples_ng, jacobian=True):

    """
        Description:

            A function that performs transformation of a non-Gaussian random variable to a Gaussian one.

        Input:
            :param corr_norm: Correlation matrix in the standard normal space
            :type corr_norm: ndarray

            :param dist: marginal distributions
            :type dist: list

            :param dist_params: marginal distribution parameters
            :type dist_params: list

            :param samples_ng: non-Gaussian samples
            :type samples_ng: ndarray

            :param jacobian: The Jacobian of the transformation
            :type jacobian: ndarray

        Output:
            :return: samples_g: Gaussian samples
            :rtype: samples_g: ndarray

            :return: jacobian: The jacobian
            :rtype: jacobian: ndarray

    """

    from scipy.linalg import cholesky

    a_ = cholesky(corr_norm, lower=True)
    samples_g = np.zeros_like(samples_ng)
    m, n = np.shape(samples_ng)
    for j in range(n):
        cdf = dist[j].cdf
        samples_g[:, j] = stats.norm.ppf(cdf(samples_ng[:, j], dist_params[j]))

    if not jacobian:
        print("UQpy: Done.")
        return samples_g, None
    else:
        temp_ = np.zeros([n, n])
        jacobian = [None] * m
        for i in range(m):
            for j in range(n):
                pdf = dist[j].pdf
                temp_[j, j] = stats.norm.pdf(samples_g[i, j]) / pdf(samples_ng[i, j], dist_params[j])
            jacobian[i] = np.linalg.solve(temp_, a_)

        return samples_g, jacobian


def transform_g_to_ng(corr_norm, dist, dist_params, samples_g, jacobian=True):

    """
        Description:

            A function that performs transformation of a Gaussian random variable to a non-Gaussian one.

        Input:
            :param corr_norm: Correlation matrix in the standard normal space
            :type corr_norm: ndarray

            :param dist: marginal distributions
            :type dist: list

            :param dist_params: marginal distribution parameters
            :type dist_params: list

            :param samples_g: Gaussian samples
            :type samples_g: ndarray

            :param jacobian: The Jacobian of the transformation
            :type jacobian: ndarray

        Output:
            :return: samples_ng: Gaussian samples
            :rtype: samples_ng: ndarray

            :return: jacobian: The jacobian
            :rtype: jacobian: ndarray

    """

    from scipy.linalg import cholesky

    samples_ng = np.zeros_like(samples_g)
    m, n = np.shape(samples_g)
    for j in range(n):
        i_cdf = dist[j].icdf
        samples_ng[:, j] = i_cdf(stats.norm.cdf(samples_g[:, j]), dist_params[j])

    if not jacobian:
        print("UQpy: Done.")
        return samples_ng, None
    else:
        a_ = cholesky(corr_norm, lower=True)
        temp_ = np.zeros([n, n])
        jacobian = [None] * m
        for i in range(m):
            for j in range(n):
                pdf = dist[j].pdf
                temp_[j, j] = pdf(samples_ng[i, j], dist_params[j]) / stats.norm.pdf(samples_g[i, j])
            jacobian[i] = np.linalg.solve(a_, temp_)

        return samples_ng, jacobian


def run_corr(samples, corr):

    """
        Description:

            A function which performs the Cholesky decomposition of the correlation matrix and correlates standard
            normal samples.

        Input:
            :param corr: Correlation matrix
            :type corr: ndarray

            :param samples: Standard normal samples.
            :type samples: ndarray


        Output:
            :return: samples_corr: Correlated standard normal samples
            :rtype: samples_corr: ndarray

    """

    from scipy.linalg import cholesky
    c = cholesky(corr, lower=True)
    samples_corr = np.dot(c, samples.T)

    return samples_corr.T


def run_decorr(samples, corr):

    """
        Description:

            A function which performs the Cholesky decomposition of the correlation matrix and de-correlates standard
            normal samples.

        Input:
            :param corr: Correlation matrix
            :type corr: ndarray

            :param samples: standard normal samples.
            :type samples: ndarray


        Output:
            :return: samples_uncorr: Uncorrelated standard normal samples
            :rtype: samples_uncorr: ndarray

    """

    from scipy.linalg import cholesky

    c = cholesky(corr, lower=True)
    inv_corr = np.linalg.inv(c)
    samples_uncorr = np.dot(inv_corr, samples.T)

    return samples_uncorr.T


def correlation_distortion(marginal, params, rho_norm):

    """
        Description:

            A function to solve the double integral equation in order to evaluate the modified correlation
            matrix in the standard normal space given the correlation matrix in the original space. This is achieved
            by a quadratic two-dimensional Gauss-Legendre integration.
            This function is a part of the ERADIST code that can be found in:
            https://www.era.bgu.tum.de/en/software/

        Input:
            :param marginal: marginal distributions
            :type marginal: list

            :param params: marginal distribution parameters.
            :type params: list

            :param rho_norm: Correlation at standard normal space.
            :type rho_norm: ndarray

        Output:
            :return rho: Distorted correlation
            :rtype rho: ndarray

    """

    n = 1024
    z_max = 8
    z_min = -z_max
    points, weights = np.polynomial.legendre.leggauss(n)
    points = - (0.5 * (points + 1) * (z_max - z_min) + z_min)
    weights = weights * (0.5 * (z_max - z_min))

    xi = np.tile(points, [n, 1])
    xi = xi.flatten(order='F')
    eta = np.tile(points, n)

    first = np.tile(weights, n)
    first = np.reshape(first, [n, n])
    second = np.transpose(first)

    weights2d = first * second
    w2d = weights2d.flatten()
    rho = np.ones_like(rho_norm)

    print('UQpy: Computing Nataf correlation distortion...')
    for i in range(len(marginal)):
        i_cdf_i = marginal[i].icdf
        moments_i = marginal[i].moments
        mi = moments_i(params[i])
        if not (np.isfinite(mi[0]) and np.isfinite(mi[1])):
            raise RuntimeError("UQpy: The marginal distributions need to have finite mean and variance.")

        for j in range(i + 1, len(marginal)):
            i_cdf_j = marginal[j].icdf
            moments_j = marginal[j].moments
            mj = moments_j(params[j])
            if not (np.isfinite(mj[0]) and np.isfinite(mj[1])):
                raise RuntimeError("UQpy: The marginal distributions need to have finite mean and variance.")

            tmp_f_xi = ((i_cdf_j(stats.norm.cdf(xi), params[j]) - mj[0]) / np.sqrt(mj[1]))
            tmp_f_eta = ((i_cdf_i(stats.norm.cdf(eta), params[i]) - mi[0]) / np.sqrt(mi[1]))
            coef = tmp_f_xi * tmp_f_eta * w2d

            rho[i, j] = np.sum(coef * bi_variate_normal_pdf(xi, eta, rho_norm[i, j]))
            rho[j, i] = rho[i, j]

    print('UQpy: Done.')
    return rho


def itam(marginal, params, corr, beta, thresh1, thresh2):

    """
        Description:

            A function to perform the  Iterative Translation Approximation Method;  an iterative scheme for
            upgrading the Gaussian power spectral density function.
            [1] Shields M, Deodatis G, Bocchini P. A simple and efficient methodology to approximate a general
            non-Gaussian  stochastic process by a translation process. Probab Eng Mech 2011;26:511–9.


        Input:
            :param marginal: marginal distributions
            :type marginal: list

            :param params: marginal distribution parameters.
            :type params: list

            :param corr: Non-Gaussian Correlation matrix.
            :type corr: ndarray

            :param beta:  A variable selected to optimize convergence speed and desired accuracy.
            :type beta: int

            :param thresh1: Threshold
            :type thresh1: float

            :param thresh2: Threshold
            :type thresh2: float

        Output:
            :return corr_norm: Gaussian correlation matrix
            :rtype corr_norm: ndarray

    """

    if beta is None:
        beta = 1
    if thresh1 is None:
        thresh1 = 0.0001
    if thresh2 is None:
        thresh2 = 0.01

    # Initial Guess
    corr_norm0 = corr
    corr_norm = np.zeros_like(corr_norm0)
    # Iteration Condition
    error0 = 0.1
    error1 = 100.
    max_iter = 50
    iter_ = 0

    print("UQpy: Initializing Iterative Translation Approximation Method (ITAM)")
    while iter_ < max_iter and error1 > thresh1 and abs(error1-error0)/error0 > thresh2:
        error0 = error1
        corr0 = correlation_distortion(marginal, params, corr_norm0)
        error1 = np.linalg.norm(corr - corr0)

        max_ratio = np.amax(np.ones((len(corr), len(corr))) / abs(corr_norm0))

        corr_norm = np.nan_to_num((corr / corr0)**beta * corr_norm0)

        # Do not allow off-diagonal correlations to equal or exceed one
        corr_norm[corr_norm < -1.0] = (max_ratio + 1) / 2 * corr_norm0[corr_norm < -1.0]
        corr_norm[corr_norm > 1.0] = (max_ratio + 1) / 2 * corr_norm0[corr_norm > 1.0]

        # Iteratively finding the nearest PSD(Qi & Sun, 2006)
        corr_norm = np.array(nearest_psd(corr_norm))

        corr_norm0 = corr_norm.copy()

        iter_ = iter_ + 1

        print(["UQpy: ITAM iteration number ", iter_])
        print(["UQpy: Current error, ", error1])

    print("UQpy: ITAM Done.")
    return corr_norm


def bi_variate_normal_pdf(x1, x2, rho):

    """

        Description:

            A function which evaluates the values of the bi-variate normal probability distribution function.

        Input:
            :param x1: value 1
            :type x1: ndarray

            :param x2: value 2
            :type x2: ndarray

            :param rho: correlation between x1, x2
            :type rho: float

        Output:

    """
    return (1 / (2 * np.pi * np.sqrt(1-rho**2)) *
            np.exp(-1/(2*(1-rho**2)) *
                   (x1**2 - 2 * rho * x1 * x2 + x2**2)))


def _get_a_plus(a):

    """
        Description:

            A supporting function for the nearest_pd function

        Input:
            :param a:A general nd array

        Output:
            :return a_plus: A modified nd array
            :rtype:np.ndarray
    """

    eig_val, eig_vec = np.linalg.eig(a)
    q = np.matrix(eig_vec)
    x_diagonal = np.matrix(np.diag(np.maximum(eig_val, 0)))

    return q * x_diagonal * q.T


def _get_ps(a, w=None):

    """
        Description:

            A supporting function for the nearest_pd function

    """

    w05 = np.matrix(w ** .5)

    return w05.I * _get_a_plus(w05 * a * w05) * w05.I


def _get_pu(a, w=None):

    """
        Description:

            A supporting function for the nearest_pd function

    """

    a_ret = np.array(a.copy())
    a_ret[w > 0] = np.array(w)[w > 0]
    return np.matrix(a_ret)


def nearest_psd(a, nit=10):

    """
        Description:
            A function to compute the nearest positive semi definite matrix of a given matrix

         Input:
            :param a: Input matrix
            :type a: ndarray

            :param nit: Number of iterations to perform (Default=10)
            :type nit: int

        Output:
            :return:
    """

    n = a.shape[0]
    w = np.identity(n)
    # w is the matrix used for the norm (assumed to be Identity matrix here)
    # the algorithm should work for any diagonal W
    delta_s = 0
    y_k = a.copy()
    for k in range(nit):

        r_k = y_k - delta_s
        x_k = _get_ps(r_k, w=w)
        delta_s = x_k - r_k
        y_k = _get_pu(x_k, w=w)

    return y_k


def nearest_pd(a):

    """
        Description:

            Find the nearest positive-definite matrix to input
            A Python/Numpy port of John D'Errico's `nearestSPD` MATLAB code [1], which
            credits [2].
            [1] https://www.mathworks.com/matlabcentral/fileexchange/42885-nearestspd
            [2] N.J. Higham, "Computing a nearest symmetric positive semidefinite
            matrix" (1988): https://doi.org/10.1016/0024-3795(88)90223-6

        Input:
            :param a: Input matrix
            :type a:


        Output:

    """

    b = (a + a.T) / 2
    _, s, v = np.linalg.svd(b)

    h = np.dot(v.T, np.dot(np.diag(s), v))

    a2 = (b + h) / 2

    a3 = (a2 + a2.T) / 2

    if is_pd(a3):
        return a3

    spacing = np.spacing(np.linalg.norm(a))
    # The above is different from [1]. It appears that MATLAB's `chol` Cholesky
    # decomposition will accept matrices with exactly 0-eigenvalue, whereas
    # Numpy's will not. So where [1] uses `eps(mineig)` (where `eps` is Matlab
    # for `np.spacing`), we use the above definition. CAVEAT: our `spacing`
    # will be much larger than [1]'s `eps(mineig)`, since `mineig` is usually on
    # the order of 1e-16, and `eps(1e-16)` is on the order of 1e-34, whereas
    # `spacing` will, for Gaussian random matrices of small dimension, be on
    # other order of 1e-16. In practice, both ways converge, as the unit test
    # below suggests.
    k = 1
    while not is_pd(a3):
        min_eig = np.min(np.real(np.linalg.eigvals(a3)))
        a3 += np.eye(a.shape[0]) * (-min_eig * k**2 + spacing)
        k += 1

    return a3


def is_pd(b):

    """
        Description:

            Returns true when input is positive-definite, via Cholesky decomposition.

        Input:
            :param b: A general matrix

        Output:

    """
    try:
        _ = np.linalg.cholesky(b)
        return True
    except np.linalg.LinAlgError:
        return False


def estimate_psd(samples, nt, t):

    """
        Description: A function to estimate the Power Spectrum of a stochastic process given an ensemble of samples

        Input:
            :param samples: Samples of the stochastic process
            :param nt: Number of time discretisations in the time domain
            :param t: Total simulation time

        Output:
            :return: Power Spectrum
            :rtype: ndarray

    """

    sample_size = nt
    sample_max_time = t
    dt = t / (nt - 1)
    x_w = np.fft.fft(samples, sample_size, axis=1)
    x_w = x_w[:, 0: int(sample_size / 2)]
    m_ps = np.mean(np.absolute(x_w) ** 2 * sample_max_time / sample_size ** 2, axis=0)
    num = int(t / (2 * dt))

    return np.linspace(0, (1 / (2 * dt) - 1 / t), num), m_ps


def s_to_r(s, w, t):

    """
        Description:

            A function to transform the power spectrum to an autocorrelation function

        Input:
            :param s: Power Spectrum of the signal
            :param w: Array of frequency discretisations
            :param t: Array of time discretisations

        Output:
            :return r: Autocorrelation function
            :rtype: ndarray
    """

    dw = w[1] - w[0]
    fac = np.ones(len(w))
    fac[1: len(w) - 1: 2] = 4
    fac[2: len(w) - 2: 2] = 2
    fac = fac * dw / 3
    r = np.zeros([s.shape[0], len(t)])
    for i in range(s.shape[0]):
        for j in range(len(t)):
            if s.shape[0] == 1:
                r[i, j] = 2 * np.dot(fac, s[i, :] * np.cos(w * t[j]))
            else:
                r[i, j] = 2 * np.dot(fac, np.sqrt((s[i, :] * s[j, :])) * np.cos(w * (t[i] - t[j])))
    return r


def r_to_s(r, w, t):

    """
        Description: A function to transform the autocorrelation function to a power spectrum


        Input:
            :param r: Autocorrelation function of the signal
            :param w: Array of frequency discretizations
            :param t: Array of time discretizations

        Output:
            :return s: Power Spectrum
            :rtype: ndarray

    """
    dt = t[1] - t[0]
    fac = np.ones(len(t))
    fac[1: len(t) - 1: 2] = 4
    fac[2: len(t) - 2: 2] = 2
    fac = fac * dt / 3

    s = np.zeros([r.shape[0], len(w)])
    for i in range(r.shape[0]):
        for j in range(len(w)):
            r[i, j] = 2 / (2 * np.pi) * np.dot(fac, (r[i, :] * np.cos(t * w[j])))
    s[s < 0] = 0
    return s


def gradient(sample=None, dimension=None, eps=None,  model_script=None, model_object_name=None, input_template=None,
             var_names=None,
             output_script=None, output_object_name=None, ntasks=None, cores_per_task=None, nodes=None, resume=None,
             verbose=None, model_dir=None, cluster=None, order=None):
    """
         Description: A function to estimate the gradients (1st, 2nd, mixed) of a function using finite differences


         Input:
             :param sample: The sample values at which the gradient of the model will be evaluated. Samples can be
             passed directly as  an array or can be passed through the text file 'UQpy_Samples.txt'.
             If passing samples via text file, set samples = None or do not set the samples input.
             :type sample: ndarray

             :param order: The type of derivatives to calculate (1st order, second order, mixed).
             :type order: str

             :param dimension: Number of random variables.
             :type dimension: int

             :param eps: step for the finite difference.
             :type eps: float

             :param model_script: The filename of the Python script which contains commands to execute the model

             :param model_object_name: The name of the function or class which executes the model

             :param input_template: The name of the template input file which will be used to generate input files for
              each run of the model. Refer documentation for more details.

             :param var_names: A list containing the names of the variables which are present in the template input
              files

             :param output_script: The filename of the Python script which contains the commands to process the output

             :param output_object_name: The name of the function or class which has the output values. If the object
              is a class named cls, the output must be saved as cls.qoi. If it a function, it should return the output
              quantity of interest

             :param ntasks: Number of tasks to be run in parallel. RunModel uses GNU parallel to execute models which
              require an input template

             :param cores_per_task: Number of cores to be used by each task

             :param nodes: On MARCC, each node has 24 cores_per_task. Specify the number of nodes if more than one
              node is required.

             :param resume: This option can be set to True if a parallel execution of a model with input template
              failed to finish running all jobs. GNU parallel will then run only the jobs which failed to execute.

             :param verbose: This option can be set to False if you do not want RunModel to print status messages to
              the screen during execution. It is True by default.

             :param model_dir: The directory  that contains the Python script which contains commands to execute the
             model

             :param cluster: This option defines if we run the code into a cluster

         Output:
             :return du_dj: vector of first-order gradients
             :rtype: ndarray
             :return d2u_dj: vector of second-order gradients
             :rtype: ndarray
             :return d2u_dij: vector of mixed gradients
             :rtype: ndarray
     """

    from UQpy.RunModel import RunModel

    if order is None:
        raise ValueError('Exit code: Provide type of derivatives: first, second or mixed.')

    if dimension is None:
     raise ValueError('Error: Dimension must be defined')

    if eps is None:
        eps = [0.1]*dimension
    elif isinstance(eps, float):
        eps = [eps] * dimension
    elif isinstance(eps, list):
        if len(eps) != 1 and len(eps) != dimension:
            raise ValueError('Exit code: Inconsistent dimensions.')
        if len(eps) == 1:
            eps = [eps[0]] * dimension

    if order == 'first' or order == 'second':
        du_dj = np.zeros(dimension)
        d2u_dj = np.zeros(dimension)
        for i in range(dimension):
            x_i1_j = np.array(sample)
            x_i1_j[0, i] += eps[i]
            x_1i_j = np.array(sample)
            x_1i_j[0, i] -= eps[i]

            g0 = RunModel(samples=x_i1_j,  model_script=model_script,
                          model_object_name=model_object_name,
                          input_template=input_template, var_names=var_names, output_script=output_script,
                          output_object_name=output_object_name,
                          ntasks=ntasks, cores_per_task=cores_per_task, nodes=nodes, resume=resume,
                          verbose=verbose, model_dir=model_dir, cluster=cluster)

            g1 = RunModel(samples=x_1i_j,  model_script=model_script,
                          model_object_name=model_object_name,
                          input_template=input_template, var_names=var_names, output_script=output_script,
                          output_object_name=output_object_name,
                          ntasks=ntasks, cores_per_task=cores_per_task, nodes=nodes, resume=resume,
                          verbose=verbose, model_dir=model_dir, cluster=cluster)

            du_dj[i] = (g0.qoi_list[0] - g1.qoi_list[0])/(2*eps[i])

            if order == 'second':
                g = RunModel(samples=sample, model_script=model_script,
                             model_object_name=model_object_name,
                             input_template=input_template, var_names=var_names, output_script=output_script,
                             output_object_name=output_object_name,
                             ntasks=ntasks, cores_per_task=cores_per_task, nodes=nodes, resume=resume,
                             verbose=verbose, model_dir=model_dir, cluster=cluster)

                d2u_dj[i] = (g0.qoi_list[0] - 2 * g.qoi_list[0] + g1.qoi_list[0]) / (eps[i]**2)

        return np.vstack([du_dj, d2u_dj])

    elif order == 'mixed':
        import itertools
        range_ = list(range(dimension))
        d2u_dij = list()
        for i in itertools.combinations(range_, 2):
            x_i1_j1 = np.array(sample)
            x_i1_1j = np.array(sample)
            x_1i_j1 = np.array(sample)
            x_1i_1j = np.array(sample)

            x_i1_j1[0, i[0]] += eps[i[0]]
            x_i1_j1[0, i[1]] += eps[i[1]]

            x_i1_1j[0, i[0]] += eps[i[0]]
            x_i1_1j[0, i[1]] -= eps[i[1]]

            x_1i_j1[0, i[0]] -= eps[i[0]]
            x_1i_j1[0, i[1]] += eps[i[1]]

            x_1i_1j[0, i[0]] -= eps[i[0]]
            x_1i_1j[0, i[1]] -= eps[i[1]]

            g0 = RunModel(samples=x_i1_j1,  model_script=model_script,
                          model_object_name=model_object_name,
                          input_template=input_template, var_names=var_names, output_script=output_script,
                          output_object_name=output_object_name,
                          ntasks=ntasks, cores_per_task=cores_per_task, nodes=nodes, resume=resume,
                          verbose=verbose, model_dir=model_dir, cluster=cluster)

            g1 = RunModel(samples=x_i1_1j,  model_script=model_script,
                          model_object_name=model_object_name,
                          input_template=input_template, var_names=var_names, output_script=output_script,
                          output_object_name=output_object_name,
                          ntasks=ntasks, cores_per_task=cores_per_task, nodes=nodes, resume=resume,
                          verbose=verbose, model_dir=model_dir, cluster=cluster)

            g2 = RunModel(samples=x_1i_j1,  model_script=model_script,
                          model_object_name=model_object_name,
                          input_template=input_template, var_names=var_names, output_script=output_script,
                          output_object_name=output_object_name,
                          ntasks=ntasks, cores_per_task=cores_per_task, nodes=nodes, resume=resume,
                          verbose=verbose, model_dir=model_dir, cluster=cluster)

            g3 = RunModel(samples=x_1i_1j,  model_script=model_script,
                          model_object_name=model_object_name,
                          input_template=input_template, var_names=var_names, output_script=output_script,
                          output_object_name=output_object_name,
                          ntasks=ntasks, cores_per_task=cores_per_task, nodes=nodes, resume=resume,
                          verbose=verbose, model_dir=model_dir, cluster=cluster)

            d2u_dij.append((g0.qoi_list[0] - g1.qoi_list[0] - g2.qoi_list[0] + g3.qoi_list[0])
                           / (4 * eps[i[0]]*eps[i[1]]))

        return np.array(d2u_dij)


def eval_hessian(dimension, mixed_der, der):

    """
    Calculate the hessian matrix with finite differences
    Parameters:

    """
    hessian = np.diag(der)
    import itertools
    range_ = list(range(dimension))
    add_ = 0
    for i in itertools.combinations(range_, 2):
        hessian[i[0], i[1]] = mixed_der[add_]
        hessian[i[1], i[0]] = hessian[i[0], i[1]]
        add_ += 1
    return hessian


<<<<<<< HEAD
def diagnostics(sampling_method, sampling_outputs, figsize=None, eps_ESS=0.05, alpha_ESS=0.05):

    """
         Description: A function to estimate the gradients (1st, 2nd, mixed) of a function using finite differences


         Input:
             :param sampling_method: sampling method used to generate samples
             :type sampling_method: str, 'MCMC' or 'IS'

             :param sampling_outputs: output object of a sampling method
             :type sampling_outputs: object of class MCMC or IS

             :param figsize: size of the figure for output plots
             :type figsize: tuple (width, height)

             :param eps_ESS: small number required to compute ESS when sampling_method='MCMC', see documentation
             :type eps_ESS: float in [0,1]

             :param alpha_ESS: small number required to compute ESS when sampling_method='MCMC', see documentation
             :type alpha_ESS: float in [0,1]

         Output:
             returns various diagnostics values/plots to evaluate importance sampling and MCMC sampling outputs
     """

    if sampling_outputs is None:
        raise ValueError('UQpy error: outputs of the sampling procedure should be provided in sampling_outputs.')
    if eps_ESS < 0  or eps_ESS > 1:
        raise ValueError('UQpy error: eps_ESS should be a float between 0 and 1.')
    if alpha_ESS < 0  or alpha_ESS > 1:
        raise ValueError('UQpy error: alpha_ESS should be a float between 0 and 1.')

    if sampling_method == 'IS':
        print('Diagnostics for Importance Sampling \n')
        effective_sample_size = 1/np.sum(sampling_outputs.weights**2, axis=0)
        print('Effective sample size is ne={}, out of a total number of samples={} \n'.
              format(effective_sample_size,np.size(sampling_outputs.weights)))
        print('max_weight = {}, min_weight = {} \n'.format(max(sampling_outputs.weights),
                                                        min(sampling_outputs.weights)))

        # Output plots
        if figsize is None:
            figsize = (8,3)
        fig, ax = plt.subplots(figsize=figsize)
        ax.scatter(sampling_outputs.weights, np.zeros((np.size(sampling_outputs.weights), )),
                   s=sampling_outputs.weights*300, marker='o')
        ax.set_xlabel('weights')
        ax.set_title('Normalized weights out of importance sampling')
        plt.show(fig)

    elif sampling_method == 'MCMC':
        print('Diagnostics for MCMC \n')
        samples = sampling_outputs.samples
        nsamples, nparams = samples.shape

        # Acceptance ratio
        print('Acceptance ratio of the chain = {}. \n'.format(sampling_outputs.accept_ratio))

        # Computation of ESS and min ESS
        eps = eps_ESS
        alpha = alpha_ESS

        bn = np.ceil(nsamples**(1/2)) # nb of samples per bin
        an = int(np.ceil(nsamples/bn)) # nb of bins, for computation of
        idx = np.array_split(np.arange(nsamples), an)

        means_subdivisions = np.empty((an, samples.shape[1]))
        for i, idx_i in enumerate(idx):
            x_sub = samples[idx_i, :]
            means_subdivisions[i,:] = np.mean(x_sub, axis=0)
        Omega = np.cov(samples.T)
        Sigma = np.cov(means_subdivisions.T)
        joint_ESS = nsamples*np.linalg.det(Omega)**(1/nparams)/np.linalg.det(Sigma)**(1/nparams)
        chi2_value = chi2.ppf(1 - alpha, df=nparams)
        min_joint_ESS = 2 ** (2 / nparams) * np.pi / (nparams * gamma(nparams / 2)) ** (
                    2 / nparams) * chi2_value / eps ** 2
        marginal_ESS = np.empty((nparams, ))
        min_marginal_ESS = np.empty((nparams,))
        for j in range(nparams):
            marginal_ESS[j] = nsamples * Omega[j,j]/Sigma[j,j]
            min_marginal_ESS[j] = 4 * norm.ppf(alpha/2)**2 / eps**2

        print('Univariate Effective Sample Size in each dimension: \n')
        for j in range(nparams):
            print('Parameter # {}: ESS = {}, minimum ESS recommended = {} \n'.
                  format(j+1, marginal_ESS[j], min_marginal_ESS[j]))
        print('Multivariate Effective Sample Size: \n')
        print('Multivariate ESS = {}, minimum ESS recommended = {} \n'.format(joint_ESS, min_joint_ESS))

        # Output plots
        if figsize is None:
            figsize = (20,5)
        fig, ax = plt.subplots(nrows=nparams, ncols=3, figsize=figsize)
        for j in range(samples.shape[1]):
            ax[j,0].plot(np.arange(nsamples), samples[:,j])
            ax[j,0].set_title('chain - parameter # {}'.format(j+1))
            ax[j,1].plot(np.arange(nsamples), np.cumsum(samples[:,j])/np.arange(nsamples))
            ax[j,1].set_title('parameter convergence')
            ax[j,2].acorr(samples[:,j]-np.mean(samples[:,j]), maxlags = 50, normed=True)
            ax[j,2].set_title('correlation between samples')
        plt.show(fig)

    else:
        raise ValueError('Supported sampling methods for diagnostics are "MCMC", "IS".')
    return fig, ax


=======
>>>>>>> dab0a1af
@contextmanager
def suppress_stdout():
    """ A function to suppress output"""
    with open(os.devnull, "w") as devnull:
        old_stdout = sys.stdout
        sys.stdout = devnull
        try:
            yield
        finally:
            sys.stdout = old_stdout<|MERGE_RESOLUTION|>--- conflicted
+++ resolved
@@ -21,12 +21,6 @@
 from contextlib import contextmanager
 import sys
 import os
-<<<<<<< HEAD
-import matplotlib.pyplot as plt
-from scipy.special import gamma
-from scipy.stats import chi2, norm
-=======
->>>>>>> dab0a1af
 
 
 def transform_ng_to_g(corr_norm, dist, dist_params, samples_ng, jacobian=True):
@@ -819,117 +813,6 @@
     return hessian
 
 
-<<<<<<< HEAD
-def diagnostics(sampling_method, sampling_outputs, figsize=None, eps_ESS=0.05, alpha_ESS=0.05):
-
-    """
-         Description: A function to estimate the gradients (1st, 2nd, mixed) of a function using finite differences
-
-
-         Input:
-             :param sampling_method: sampling method used to generate samples
-             :type sampling_method: str, 'MCMC' or 'IS'
-
-             :param sampling_outputs: output object of a sampling method
-             :type sampling_outputs: object of class MCMC or IS
-
-             :param figsize: size of the figure for output plots
-             :type figsize: tuple (width, height)
-
-             :param eps_ESS: small number required to compute ESS when sampling_method='MCMC', see documentation
-             :type eps_ESS: float in [0,1]
-
-             :param alpha_ESS: small number required to compute ESS when sampling_method='MCMC', see documentation
-             :type alpha_ESS: float in [0,1]
-
-         Output:
-             returns various diagnostics values/plots to evaluate importance sampling and MCMC sampling outputs
-     """
-
-    if sampling_outputs is None:
-        raise ValueError('UQpy error: outputs of the sampling procedure should be provided in sampling_outputs.')
-    if eps_ESS < 0  or eps_ESS > 1:
-        raise ValueError('UQpy error: eps_ESS should be a float between 0 and 1.')
-    if alpha_ESS < 0  or alpha_ESS > 1:
-        raise ValueError('UQpy error: alpha_ESS should be a float between 0 and 1.')
-
-    if sampling_method == 'IS':
-        print('Diagnostics for Importance Sampling \n')
-        effective_sample_size = 1/np.sum(sampling_outputs.weights**2, axis=0)
-        print('Effective sample size is ne={}, out of a total number of samples={} \n'.
-              format(effective_sample_size,np.size(sampling_outputs.weights)))
-        print('max_weight = {}, min_weight = {} \n'.format(max(sampling_outputs.weights),
-                                                        min(sampling_outputs.weights)))
-
-        # Output plots
-        if figsize is None:
-            figsize = (8,3)
-        fig, ax = plt.subplots(figsize=figsize)
-        ax.scatter(sampling_outputs.weights, np.zeros((np.size(sampling_outputs.weights), )),
-                   s=sampling_outputs.weights*300, marker='o')
-        ax.set_xlabel('weights')
-        ax.set_title('Normalized weights out of importance sampling')
-        plt.show(fig)
-
-    elif sampling_method == 'MCMC':
-        print('Diagnostics for MCMC \n')
-        samples = sampling_outputs.samples
-        nsamples, nparams = samples.shape
-
-        # Acceptance ratio
-        print('Acceptance ratio of the chain = {}. \n'.format(sampling_outputs.accept_ratio))
-
-        # Computation of ESS and min ESS
-        eps = eps_ESS
-        alpha = alpha_ESS
-
-        bn = np.ceil(nsamples**(1/2)) # nb of samples per bin
-        an = int(np.ceil(nsamples/bn)) # nb of bins, for computation of
-        idx = np.array_split(np.arange(nsamples), an)
-
-        means_subdivisions = np.empty((an, samples.shape[1]))
-        for i, idx_i in enumerate(idx):
-            x_sub = samples[idx_i, :]
-            means_subdivisions[i,:] = np.mean(x_sub, axis=0)
-        Omega = np.cov(samples.T)
-        Sigma = np.cov(means_subdivisions.T)
-        joint_ESS = nsamples*np.linalg.det(Omega)**(1/nparams)/np.linalg.det(Sigma)**(1/nparams)
-        chi2_value = chi2.ppf(1 - alpha, df=nparams)
-        min_joint_ESS = 2 ** (2 / nparams) * np.pi / (nparams * gamma(nparams / 2)) ** (
-                    2 / nparams) * chi2_value / eps ** 2
-        marginal_ESS = np.empty((nparams, ))
-        min_marginal_ESS = np.empty((nparams,))
-        for j in range(nparams):
-            marginal_ESS[j] = nsamples * Omega[j,j]/Sigma[j,j]
-            min_marginal_ESS[j] = 4 * norm.ppf(alpha/2)**2 / eps**2
-
-        print('Univariate Effective Sample Size in each dimension: \n')
-        for j in range(nparams):
-            print('Parameter # {}: ESS = {}, minimum ESS recommended = {} \n'.
-                  format(j+1, marginal_ESS[j], min_marginal_ESS[j]))
-        print('Multivariate Effective Sample Size: \n')
-        print('Multivariate ESS = {}, minimum ESS recommended = {} \n'.format(joint_ESS, min_joint_ESS))
-
-        # Output plots
-        if figsize is None:
-            figsize = (20,5)
-        fig, ax = plt.subplots(nrows=nparams, ncols=3, figsize=figsize)
-        for j in range(samples.shape[1]):
-            ax[j,0].plot(np.arange(nsamples), samples[:,j])
-            ax[j,0].set_title('chain - parameter # {}'.format(j+1))
-            ax[j,1].plot(np.arange(nsamples), np.cumsum(samples[:,j])/np.arange(nsamples))
-            ax[j,1].set_title('parameter convergence')
-            ax[j,2].acorr(samples[:,j]-np.mean(samples[:,j]), maxlags = 50, normed=True)
-            ax[j,2].set_title('correlation between samples')
-        plt.show(fig)
-
-    else:
-        raise ValueError('Supported sampling methods for diagnostics are "MCMC", "IS".')
-    return fig, ax
-
-
-=======
->>>>>>> dab0a1af
 @contextmanager
 def suppress_stdout():
     """ A function to suppress output"""

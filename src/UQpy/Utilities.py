# UQpy is distributed under the MIT license.
#
# Copyright (C) 2018  -- Michael D. Shields
#
# Permission is hereby granted, free of charge, to any person obtaining a copy of this software and associated
# documentation files (the "Software"), to deal in the Software without restriction, including without limitation the
# rights to use, copy, modify, merge, publish, distribute, sublicense, and/or sell copies of the Software, and to permit
# persons to whom the Software is furnished to do so, subject to the following conditions:
#
# The above copyright notice and this permission notice shall be included in all copies or substantial portions of the
# Software.
#
# THE SOFTWARE IS PROVIDED "AS IS", WITHOUT WARRANTY OF ANY KIND, EXPRESS OR IMPLIED, INCLUDING BUT NOT LIMITED TO THE
# WARRANTIES OF MERCHANTABILITY, FITNESS FOR A PARTICULAR PURPOSE AND NON-INFRINGEMENT. IN NO EVENT SHALL THE AUTHORS OR
# COPYRIGHT HOLDERS BE LIABLE FOR ANY CLAIM, DAMAGES OR OTHER LIABILITY, WHETHER IN AN ACTION OF CONTRACT, TORT OR
# OTHERWISE, ARISING FROM, OUT OF OR IN CONNECTION WITH THE SOFTWARE OR THE USE OR OTHER DEALINGS IN THE SOFTWARE.


import numpy as np
import matplotlib.pyplot as plt
import scipy.stats as stats
from contextlib import contextmanager
import sys
import os
from scipy.special import gamma
from scipy.stats import chi2, norm


def transform_ng_to_g(corr_norm, dist, dist_params, samples_ng, jacobian=True):

    """
        Description:

            A function that performs transformation of a non-Gaussian random variable to a Gaussian one.

        Input:
            :param corr_norm: Correlation matrix in the standard normal space
            :type corr_norm: ndarray

            :param dist: marginal distributions
            :type dist: list

            :param dist_params: marginal distribution parameters
            :type dist_params: list

            :param samples_ng: non-Gaussian samples
            :type samples_ng: ndarray

            :param jacobian: The Jacobian of the transformation
            :type jacobian: ndarray

        Output:
            :return: samples_g: Gaussian samples
            :rtype: samples_g: ndarray

            :return: jacobian: The jacobian
            :rtype: jacobian: ndarray

    """

    from scipy.linalg import cholesky

    a_ = cholesky(corr_norm, lower=True)
    samples_g = np.zeros_like(samples_ng)
    m, n = np.shape(samples_ng)
    for j in range(n):
        cdf = dist[j].cdf
        samples_g[:, j] = stats.norm.ppf(cdf(samples_ng[:, j], dist_params[j]))

    if not jacobian:
        print("UQpy: Done.")
        return samples_g, None
    else:
        temp_ = np.zeros([n, n])
        jacobian = [None] * m
        for i in range(m):
            for j in range(n):
                pdf = dist[j].pdf
                temp_[j, j] = stats.norm.pdf(samples_g[i, j]) / pdf(samples_ng[i, j], dist_params[j])
            jacobian[i] = np.linalg.solve(temp_, a_)

        return samples_g, jacobian


def transform_g_to_ng(corr_norm, dist, dist_params, samples_g, jacobian=True):

    """
        Description:

            A function that performs transformation of a Gaussian random variable to a non-Gaussian one.

        Input:
            :param corr_norm: Correlation matrix in the standard normal space
            :type corr_norm: ndarray

            :param dist: marginal distributions
            :type dist: list

            :param dist_params: marginal distribution parameters
            :type dist_params: list

            :param samples_g: Gaussian samples
            :type samples_g: ndarray

            :param jacobian: The Jacobian of the transformation
            :type jacobian: ndarray

        Output:
            :return: samples_ng: Gaussian samples
            :rtype: samples_ng: ndarray

            :return: jacobian: The jacobian
            :rtype: jacobian: ndarray

    """

    from scipy.linalg import cholesky

    samples_ng = np.zeros_like(samples_g)
    m, n = np.shape(samples_g)
    for j in range(n):
        i_cdf = dist[j].icdf
        samples_ng[:, j] = i_cdf(stats.norm.cdf(samples_g[:, j]), dist_params[j])

    if not jacobian:
        print("UQpy: Done.")
        return samples_ng, None
    else:
        a_ = cholesky(corr_norm, lower=True)
        temp_ = np.zeros([n, n])
        jacobian = [None] * m
        for i in range(m):
            for j in range(n):
                pdf = dist[j].pdf
                temp_[j, j] = pdf(samples_ng[i, j], dist_params[j]) / stats.norm.pdf(samples_g[i, j])
            jacobian[i] = np.linalg.solve(a_, temp_)

        return samples_ng, jacobian


def run_corr(samples, corr):

    """
        Description:

            A function which performs the Cholesky decomposition of the correlation matrix and correlates standard
            normal samples.

        Input:
            :param corr: Correlation matrix
            :type corr: ndarray

            :param samples: Standard normal samples.
            :type samples: ndarray


        Output:
            :return: samples_corr: Correlated standard normal samples
            :rtype: samples_corr: ndarray

    """

    from scipy.linalg import cholesky
    c = cholesky(corr, lower=True)
    samples_corr = np.dot(c, samples.T)

    return samples_corr.T


def run_decorr(samples, corr):

    """
        Description:

            A function which performs the Cholesky decomposition of the correlation matrix and de-correlates standard
            normal samples.

        Input:
            :param corr: Correlation matrix
            :type corr: ndarray

            :param samples: standard normal samples.
            :type samples: ndarray


        Output:
            :return: samples_uncorr: Uncorrelated standard normal samples
            :rtype: samples_uncorr: ndarray

    """

    from scipy.linalg import cholesky

    c = cholesky(corr, lower=True)
    inv_corr = np.linalg.inv(c)
    samples_uncorr = np.dot(inv_corr, samples.T)

    return samples_uncorr.T


def correlation_distortion(marginal, params, rho_norm):

    """
        Description:

            A function to solve the double integral equation in order to evaluate the modified correlation
            matrix in the standard normal space given the correlation matrix in the original space. This is achieved
            by a quadratic two-dimensional Gauss-Legendre integration.
            This function is a part of the ERADIST code that can be found in:
            https://www.era.bgu.tum.de/en/software/

        Input:
            :param marginal: marginal distributions
            :type marginal: list

            :param params: marginal distribution parameters.
            :type params: list

            :param rho_norm: Correlation at standard normal space.
            :type rho_norm: ndarray

        Output:
            :return rho: Distorted correlation
            :rtype rho: ndarray

    """

    n = 1024
    z_max = 8
    z_min = -z_max
    points, weights = np.polynomial.legendre.leggauss(n)
    points = - (0.5 * (points + 1) * (z_max - z_min) + z_min)
    weights = weights * (0.5 * (z_max - z_min))

    xi = np.tile(points, [n, 1])
    xi = xi.flatten(order='F')
    eta = np.tile(points, n)

    first = np.tile(weights, n)
    first = np.reshape(first, [n, n])
    second = np.transpose(first)

    weights2d = first * second
    w2d = weights2d.flatten()
    rho = np.ones_like(rho_norm)

    print('UQpy: Computing Nataf correlation distortion...')
    for i in range(len(marginal)):
        i_cdf_i = marginal[i].icdf
        moments_i = marginal[i].moments
        mi = moments_i(params[i])
        if not (np.isfinite(mi[0]) and np.isfinite(mi[1])):
            raise RuntimeError("UQpy: The marginal distributions need to have finite mean and variance.")

        for j in range(i + 1, len(marginal)):
            i_cdf_j = marginal[j].icdf
            moments_j = marginal[j].moments
            mj = moments_j(params[j])
            if not (np.isfinite(mj[0]) and np.isfinite(mj[1])):
                raise RuntimeError("UQpy: The marginal distributions need to have finite mean and variance.")

            tmp_f_xi = ((i_cdf_j(stats.norm.cdf(xi), params[j]) - mj[0]) / np.sqrt(mj[1]))
            tmp_f_eta = ((i_cdf_i(stats.norm.cdf(eta), params[i]) - mi[0]) / np.sqrt(mi[1]))
            coef = tmp_f_xi * tmp_f_eta * w2d

            rho[i, j] = np.sum(coef * bi_variate_normal_pdf(xi, eta, rho_norm[i, j]))
            rho[j, i] = rho[i, j]

    print('UQpy: Done.')
    return rho


def itam(marginal, params, corr, beta, thresh1, thresh2):

    """
        Description:

            A function to perform the  Iterative Translation Approximation Method;  an iterative scheme for
            upgrading the Gaussian power spectral density function.
            [1] Shields M, Deodatis G, Bocchini P. A simple and efficient methodology to approximate a general
            non-Gaussian  stochastic process by a translation process. Probab Eng Mech 2011;26:511–9.


        Input:
            :param marginal: marginal distributions
            :type marginal: list

            :param params: marginal distribution parameters.
            :type params: list

            :param corr: Non-Gaussian Correlation matrix.
            :type corr: ndarray

            :param beta:  A variable selected to optimize convergence speed and desired accuracy.
            :type beta: int

            :param thresh1: Threshold
            :type thresh1: float

            :param thresh2: Threshold
            :type thresh2: float

        Output:
            :return corr_norm: Gaussian correlation matrix
            :rtype corr_norm: ndarray

    """

    if beta is None:
        beta = 1
    if thresh1 is None:
        thresh1 = 0.0001
    if thresh2 is None:
        thresh2 = 0.01

    # Initial Guess
    corr_norm0 = corr
    corr_norm = np.zeros_like(corr_norm0)
    # Iteration Condition
    error0 = 0.1
    error1 = 100.
    max_iter = 50
    iter_ = 0

    print("UQpy: Initializing Iterative Translation Approximation Method (ITAM)")
    while iter_ < max_iter and error1 > thresh1 and abs(error1-error0)/error0 > thresh2:
        error0 = error1
        corr0 = correlation_distortion(marginal, params, corr_norm0)
        error1 = np.linalg.norm(corr - corr0)

        max_ratio = np.amax(np.ones((len(corr), len(corr))) / abs(corr_norm0))

        corr_norm = np.nan_to_num((corr / corr0)**beta * corr_norm0)

        # Do not allow off-diagonal correlations to equal or exceed one
        corr_norm[corr_norm < -1.0] = (max_ratio + 1) / 2 * corr_norm0[corr_norm < -1.0]
        corr_norm[corr_norm > 1.0] = (max_ratio + 1) / 2 * corr_norm0[corr_norm > 1.0]

        # Iteratively finding the nearest PSD(Qi & Sun, 2006)
        corr_norm = np.array(nearest_psd(corr_norm))

        corr_norm0 = corr_norm.copy()

        iter_ = iter_ + 1

        print(["UQpy: ITAM iteration number ", iter_])
        print(["UQpy: Current error, ", error1])

    print("UQpy: ITAM Done.")
    return corr_norm


def bi_variate_normal_pdf(x1, x2, rho):

    """

        Description:

            A function which evaluates the values of the bi-variate normal probability distribution function.

        Input:
            :param x1: value 1
            :type x1: ndarray

            :param x2: value 2
            :type x2: ndarray

            :param rho: correlation between x1, x2
            :type rho: float

        Output:

    """
    return (1 / (2 * np.pi * np.sqrt(1-rho**2)) *
            np.exp(-1/(2*(1-rho**2)) *
                   (x1**2 - 2 * rho * x1 * x2 + x2**2)))


def _get_a_plus(a):

    """
        Description:

            A supporting function for the nearest_pd function

        Input:
            :param a:A general nd array

        Output:
            :return a_plus: A modified nd array
            :rtype:np.ndarray
    """

    eig_val, eig_vec = np.linalg.eig(a)
    q = np.matrix(eig_vec)
    x_diagonal = np.matrix(np.diag(np.maximum(eig_val, 0)))

    return q * x_diagonal * q.T


def _get_ps(a, w=None):

    """
        Description:

            A supporting function for the nearest_pd function

    """

    w05 = np.matrix(w ** .5)

    return w05.I * _get_a_plus(w05 * a * w05) * w05.I


def _get_pu(a, w=None):

    """
        Description:

            A supporting function for the nearest_pd function

    """

    a_ret = np.array(a.copy())
    a_ret[w > 0] = np.array(w)[w > 0]
    return np.matrix(a_ret)


def nearest_psd(a, nit=10):

    """
        Description:
            A function to compute the nearest positive semi definite matrix of a given matrix

         Input:
            :param a: Input matrix
            :type a: ndarray

            :param nit: Number of iterations to perform (Default=10)
            :type nit: int

        Output:
            :return:
    """

    n = a.shape[0]
    w = np.identity(n)
    # w is the matrix used for the norm (assumed to be Identity matrix here)
    # the algorithm should work for any diagonal W
    delta_s = 0
    y_k = a.copy()
    for k in range(nit):

        r_k = y_k - delta_s
        x_k = _get_ps(r_k, w=w)
        delta_s = x_k - r_k
        y_k = _get_pu(x_k, w=w)

    return y_k


def nearest_pd(a):

    """
        Description:

            Find the nearest positive-definite matrix to input
            A Python/Numpy port of John D'Errico's `nearestSPD` MATLAB code [1], which
            credits [2].
            [1] https://www.mathworks.com/matlabcentral/fileexchange/42885-nearestspd
            [2] N.J. Higham, "Computing a nearest symmetric positive semidefinite
            matrix" (1988): https://doi.org/10.1016/0024-3795(88)90223-6

        Input:
            :param a: Input matrix
            :type a:


        Output:

    """

    b = (a + a.T) / 2
    _, s, v = np.linalg.svd(b)

    h = np.dot(v.T, np.dot(np.diag(s), v))

    a2 = (b + h) / 2

    a3 = (a2 + a2.T) / 2

    if is_pd(a3):
        return a3

    spacing = np.spacing(np.linalg.norm(a))
    # The above is different from [1]. It appears that MATLAB's `chol` Cholesky
    # decomposition will accept matrices with exactly 0-eigenvalue, whereas
    # Numpy's will not. So where [1] uses `eps(mineig)` (where `eps` is Matlab
    # for `np.spacing`), we use the above definition. CAVEAT: our `spacing`
    # will be much larger than [1]'s `eps(mineig)`, since `mineig` is usually on
    # the order of 1e-16, and `eps(1e-16)` is on the order of 1e-34, whereas
    # `spacing` will, for Gaussian random matrices of small dimension, be on
    # other order of 1e-16. In practice, both ways converge, as the unit test
    # below suggests.
    k = 1
    while not is_pd(a3):
        min_eig = np.min(np.real(np.linalg.eigvals(a3)))
        a3 += np.eye(a.shape[0]) * (-min_eig * k**2 + spacing)
        k += 1

    return a3


def is_pd(b):

    """
        Description:

            Returns true when input is positive-definite, via Cholesky decomposition.

        Input:
            :param b: A general matrix

        Output:

    """
    try:
        _ = np.linalg.cholesky(b)
        return True
    except np.linalg.LinAlgError:
        return False


def estimate_psd(samples, nt, t):

    """
        Description: A function to estimate the Power Spectrum of a stochastic process given an ensemble of samples

        Input:
            :param samples: Samples of the stochastic process
            :param nt: Number of time discretisations in the time domain
            :param t: Total simulation time

        Output:
            :return: Power Spectrum
            :rtype: ndarray

    """

    sample_size = nt
    sample_max_time = t
    dt = t / (nt - 1)
    x_w = np.fft.fft(samples, sample_size, axis=1)
    x_w = x_w[:, 0: int(sample_size / 2)]
    m_ps = np.mean(np.absolute(x_w) ** 2 * sample_max_time / sample_size ** 2, axis=0)
    num = int(t / (2 * dt))

    return np.linspace(0, (1 / (2 * dt) - 1 / t), num), m_ps


def estimate_power_spectrum(samples):
    nsamples, nt = samples.shape
    nw = int(nt / 2)
    Xw = np.fft.ifft(samples, axis=1)
    Xw = Xw[:, :nw]
    # Initializing the array before hand
    s_P = np.zeros([nsamples, nw])
    s_P = s_P + 1.0j * s_P
    for i1 in range(nw):
        s_P[..., i1] = s_P[..., i1] + np.einsum('i, i-> i', Xw[..., i1], np.conj(Xw[..., i1]))
    m_P = np.mean(s_P, axis=0)
    return m_P


def estimate_bispectrum(samples):
    nsamples, nt = samples.shape
    nw = int(nt / 2)
    Xw = np.fft.ifft(samples, axis=1)
    Xw = Xw[:, :nw]
    # Initializing the array before hand
    s_B = np.zeros([nsamples, nw, nw])
    s_B = s_B + 1.0j * s_B
    for i1 in range(nw):
        for i2 in range(nw - i1):
            s_B[..., i1, i2] = s_B[..., i1, i2] + np.einsum('i, i, i-> i', Xw[..., i1], Xw[..., i2],
                                                            np.conj(Xw[..., i1 + i2]))
    m_B = np.mean(s_B, axis=0)
    return m_B


def estimate_trispectrum(samples):
    nsamples, nt = samples.shape
    nw = int(nt / 2)
    Xw = np.fft.ifft(samples, axis=1)
    Xw = Xw[:, :nw]
    # Initializing the array before hand
    s_T = np.zeros([nsamples, nw, nw, nw])
    s_T = s_T + 1.0j * s_T
    for i1 in range(nw):
        for i2 in range(nw - i1):
            for i3 in range(nw - i1 - i2):
                s_T[..., i1, i2, i3] = s_T[..., i1, i2, i3] + np.einsum('i, i, i, i-> i', Xw[:, i1], Xw[:, i2],
                                                                        Xw[:, i3], np.conj(Xw[:, i1 + i2 + i3]))
    m_T = np.mean(s_T, axis=0)
    return m_T


def estimate_cross_power_spectrum(samples):
    nsamples, m, nt = samples.shape
    nw = int(nt / 2)
    Xw = np.fft.ifft(samples, axis=2)
    Xw = Xw[:, :, :nw]
    # Initializing the array before hand
    s_P = np.zeros([nsamples, m, m, nw])
    s_P = s_P + 1.0j * s_P
    for i1 in range(nw):
        s_P[..., i1] = s_P[..., i1] + np.einsum('ij, ik-> ijk', Xw[..., i1], np.conj(Xw[..., i1]))
    m_P = np.mean(s_P, axis=0)
    return m_P


def estimate_cross_bispectrum(samples):
    nsamples, m, nt = samples.shape
    nw = int(nt / 2)
    Xw = np.fft.ifft(samples, axis=2)
    Xw = Xw[:, :, :nw]
    # Initializing the array before hand
    s_B = np.zeros([nsamples, m, m, m, nw, nw])
    s_B = s_B + 1.0j * s_B
    for i1 in range(nw):
        for i2 in range(nw - i1):
            s_B[..., i1, i2] = s_B[..., i1, i2] + np.einsum('ij, ik, il-> ijkl', Xw[..., i1], Xw[..., i2],
                                                            np.conj(Xw[..., i1 + i2]))
    m_B = np.mean(s_B, axis=0)
    return m_B


def estimate_cross_trispectrum(samples):
    nsamples, m, nt = samples.shape
    nw = int(nt / 2)
    Xw = np.fft.ifft(samples, axis=2)
    Xw = Xw[:, :, :nw]
    # Initializing the array before hand
    s_T = np.zeros([nsamples, m, m, m, m, nw, nw, nw])
    s_T = s_T + 1.0j * s_T
    for i1 in range(nw):
        for i2 in range(nw - i1):
            for i3 in range(nw - i1 - i2):
                s_T[..., i1, i2, i3] = s_T[..., i1, i2, i3] + np.einsum('ij, ij, il, im-> ijklm', Xw[:, i1], Xw[:, i2],
                                                                        Xw[:, i3], np.conj(Xw[:, i1 + i2 + i3]))
    m_T = np.mean(s_T, axis=0)
    return m_T


def s_to_r(s, w, t):

    """
        Description:

            A function to transform the power spectrum to an autocorrelation function

        Input:
            :param s: Power Spectrum of the signal
            :param w: Array of frequency discretisations
            :param t: Array of time discretisations

        Output:
            :return r: Autocorrelation function
            :rtype: ndarray
    """

    dw = w[1] - w[0]
    fac = np.ones(len(w))
    fac[1: len(w) - 1: 2] = 4
    fac[2: len(w) - 2: 2] = 2
    fac = fac * dw / 3
    r = np.zeros(len(t))
    for j in range(len(t)):
        r[j] = 2 * np.dot(fac, s * np.cos(w * t[j]))
    return r


def r_to_s(r, w, t):

    """
        Description: A function to transform the autocorrelation function to a power spectrum


        Input:
            :param r: Autocorrelation function of the signal
            :param w: Array of frequency discretizations
            :param t: Array of time discretizations

        Output:
            :return s: Power Spectrum
            :rtype: ndarray

    """
    dt = t[1] - t[0]
    fac = np.ones(len(t))
    fac[1: len(t) - 1: 2] = 4
    fac[2: len(t) - 2: 2] = 2
    fac = fac * dt / 3

    s = np.zeros(len(w))
    for j in range(len(w)):
        s[j] = 2 / (2 * np.pi) * np.dot(fac, (r * np.cos(t * w[j])))
    s[s < 0] = 0
    return s


def gradient(sample=None, dimension=None, eps=None,  model_script=None, model_object_name=None, input_template=None, var_names=None,
             output_script=None, output_object_name=None, ntasks=None, cores_per_task=None, nodes=None, resume=None,
             verbose=None, model_dir=None, cluster=None, order=None):
    """
         Description: A function to estimate the gradients (1st, 2nd, mixed) of a function using finite differences


         Input:
             :param sample: The sample values at which the gradient of the model will be evaluated. Samples can be
             passed directly as  an array or can be passed through the text file 'UQpy_Samples.txt'.
             If passing samples via text file, set samples = None or do not set the samples input.
             :type sample: ndarray

             :param order: The type of derivatives to calculate (1st order, second order, mixed).
             :type order: str

             :param dimension: Number of random variables.
             :type dimension: int

             :param eps: step for the finite difference.
             :type eps: float

             :param model_script: The filename of the Python script which contains commands to execute the model

             :param model_object_name: The name of the function or class which executes the model

             :param input_template: The name of the template input file which will be used to generate input files for
              each run of the model. Refer documentation for more details.

             :param var_names: A list containing the names of the variables which are present in the template input
              files

             :param output_script: The filename of the Python script which contains the commands to process the output

             :param output_object_name: The name of the function or class which has the output values. If the object
              is a class named cls, the output must be saved as cls.qoi. If it a function, it should return the output
              quantity of interest

             :param ntasks: Number of tasks to be run in parallel. RunModel uses GNU parallel to execute models which
              require an input template

             :param cores_per_task: Number of cores to be used by each task

             :param nodes: On MARCC, each node has 24 cores_per_task. Specify the number of nodes if more than one
              node is required.

             :param resume: This option can be set to True if a parallel execution of a model with input template
              failed to finish running all jobs. GNU parallel will then run only the jobs which failed to execute.

             :param verbose: This option can be set to False if you do not want RunModel to print status messages to
              the screen during execution. It is True by default.

             :param model_dir: The directory  that contains the Python script which contains commands to execute the
             model

             :param cluster: This option defines if we run the code into a cluster

         Output:
             :return du_dj: vector of first-order gradients
             :rtype: ndarray
             :return d2u_dj: vector of second-order gradients
             :rtype: ndarray
             :return d2u_dij: vector of mixed gradients
             :rtype: ndarray
     """

    from UQpy.RunModel import RunModel

    if order is None:
        raise ValueError('Exit code: Provide type of derivatives: first, second or mixed.')

    if dimension is None:
     raise ValueError('Error: Dimension must be defined')

    if eps is None:
        eps = [0.1]*dimension
    elif isinstance(eps, float):
        eps = [eps] * dimension
    elif isinstance(eps, list):
        if len(eps) != 1 and len(eps) != dimension:
            raise ValueError('Exit code: Inconsistent dimensions.')
        if len(eps) == 1:
            eps = [eps[0]] * dimension

    if order == 'first' or order == 'second':
        du_dj = np.zeros(dimension)
        d2u_dj = np.zeros(dimension)
        for i in range(dimension):
            x_i1_j = np.array(sample)
            x_i1_j[0, i] += eps[i]
            x_1i_j = np.array(sample)
            x_1i_j[0, i] -= eps[i]

            g0 = RunModel(samples=x_i1_j,  model_script=model_script,
                          model_object_name=model_object_name,
                          input_template=input_template, var_names=var_names, output_script=output_script,
                          output_object_name=output_object_name,
                          ntasks=ntasks, cores_per_task=cores_per_task, nodes=nodes, resume=resume,
                          verbose=verbose, model_dir=model_dir, cluster=cluster)

            g1 = RunModel(samples=x_1i_j,  model_script=model_script,
                          model_object_name=model_object_name,
                          input_template=input_template, var_names=var_names, output_script=output_script,
                          output_object_name=output_object_name,
                          ntasks=ntasks, cores_per_task=cores_per_task, nodes=nodes, resume=resume,
                          verbose=verbose, model_dir=model_dir, cluster=cluster)

            du_dj[i] = (g0.qoi_list[0] - g1.qoi_list[0])/(2*eps[i])

            if order == 'second':
                g = RunModel(samples=sample, model_script=model_script,
                             model_object_name=model_object_name,
                             input_template=input_template, var_names=var_names, output_script=output_script,
                             output_object_name=output_object_name,
                             ntasks=ntasks, cores_per_task=cores_per_task, nodes=nodes, resume=resume,
                             verbose=verbose, model_dir=model_dir, cluster=cluster)

                d2u_dj[i] = (g0.qoi_list[0] - 2 * g.qoi_list[0] + g1.qoi_list[0]) / (eps[i]**2)

        return np.vstack([du_dj, d2u_dj])

    elif order == 'mixed':
        import itertools
        range_ = list(range(dimension))
        d2u_dij = list()
        for i in itertools.combinations(range_, 2):
            x_i1_j1 = np.array(sample)
            x_i1_1j = np.array(sample)
            x_1i_j1 = np.array(sample)
            x_1i_1j = np.array(sample)

            x_i1_j1[0, i[0]] += eps[i[0]]
            x_i1_j1[0, i[1]] += eps[i[1]]

            x_i1_1j[0, i[0]] += eps[i[0]]
            x_i1_1j[0, i[1]] -= eps[i[1]]

            x_1i_j1[0, i[0]] -= eps[i[0]]
            x_1i_j1[0, i[1]] += eps[i[1]]

            x_1i_1j[0, i[0]] -= eps[i[0]]
            x_1i_1j[0, i[1]] -= eps[i[1]]

            g0 = RunModel(samples=x_i1_j1,  model_script=model_script,
                          model_object_name=model_object_name,
                          input_template=input_template, var_names=var_names, output_script=output_script,
                          output_object_name=output_object_name,
                          ntasks=ntasks, cores_per_task=cores_per_task, nodes=nodes, resume=resume,
                          verbose=verbose, model_dir=model_dir, cluster=cluster)

            g1 = RunModel(samples=x_i1_1j,  model_script=model_script,
                          model_object_name=model_object_name,
                          input_template=input_template, var_names=var_names, output_script=output_script,
                          output_object_name=output_object_name,
                          ntasks=ntasks, cores_per_task=cores_per_task, nodes=nodes, resume=resume,
                          verbose=verbose, model_dir=model_dir, cluster=cluster)

            g2 = RunModel(samples=x_1i_j1,  model_script=model_script,
                          model_object_name=model_object_name,
                          input_template=input_template, var_names=var_names, output_script=output_script,
                          output_object_name=output_object_name,
                          ntasks=ntasks, cores_per_task=cores_per_task, nodes=nodes, resume=resume,
                          verbose=verbose, model_dir=model_dir, cluster=cluster)

            g3 = RunModel(samples=x_1i_1j,  model_script=model_script,
                          model_object_name=model_object_name,
                          input_template=input_template, var_names=var_names, output_script=output_script,
                          output_object_name=output_object_name,
                          ntasks=ntasks, cores_per_task=cores_per_task, nodes=nodes, resume=resume,
                          verbose=verbose, model_dir=model_dir, cluster=cluster)

            d2u_dij.append((g0.qoi_list[0] - g1.qoi_list[0] - g2.qoi_list[0] + g3.qoi_list[0])
                           / (4 * eps[i[0]]*eps[i[1]]))

        return np.array(d2u_dij)


def eval_hessian(dimension, mixed_der, der):

    """
    Calculate the hessian matrix with finite differences
    Parameters:

    """
    hessian = np.diag(der)
    import itertools
    range_ = list(range(dimension))
    add_ = 0
    for i in itertools.combinations(range_, 2):
        hessian[i[0], i[1]] = mixed_der[add_]
        hessian[i[1], i[0]] = hessian[i[0], i[1]]
        add_ += 1
    return hessian

def diagnostics(sampling_method, sampling_outputs=None, samples=None, weights=None,
                figsize=None, eps_ESS=0.05, alpha_ESS=0.05):

    """
         Description: A function to estimate the gradients (1st, 2nd, mixed) of a function using finite differences


         Input:
             :param sampling_method: sampling method used to generate samples
             :type sampling_method: str, 'MCMC' or 'IS'

             :param sampling_outputs: output object of a sampling method
             :type sampling_outputs: object of class MCMC or IS

             :param samples: output samples of a sampling method (alternative to giving sampling_outputs for MCMC)
             :type samples: ndarray

             :param weights: output weights of IS (alternative to giving sampling_outputs for IS)
             :type weights: ndarray

             :param figsize: size of the figure for output plots
             :type figsize: tuple (width, height)

             :param eps_ESS: small number required to compute ESS when sampling_method='MCMC', see documentation
             :type eps_ESS: float in [0,1]

             :param alpha_ESS: small number required to compute ESS when sampling_method='MCMC', see documentation
             :type alpha_ESS: float in [0,1]

         Output:
             returns various diagnostics values/plots to evaluate importance sampling and MCMC sampling outputs
     """

    if (eps_ESS < 0) or (eps_ESS > 1):
        raise ValueError('UQpy error: eps_ESS should be a float between 0 and 1.')
    if (alpha_ESS < 0) or (alpha_ESS > 1):
        raise ValueError('UQpy error: alpha_ESS should be a float between 0 and 1.')

    if sampling_method == 'IS':
        if (sampling_outputs is None) and (weights is None):
            raise ValueError('UQpy error: sampling_outputs or weights should be provided')
        if sampling_outputs is not None:
            weights = sampling_outputs.weights
        print('Diagnostics for Importance Sampling \n')
        effective_sample_size = 1/np.sum(weights**2, axis=0)
        print('Effective sample size is ne={}, out of a total number of samples={} \n'.
              format(effective_sample_size,np.size(weights)))
        print('max_weight = {}, min_weight = {} \n'.format(max(weights), min(weights)))

        # Output plots
        if figsize is None:
            figsize = (8, 3)
        fig, ax = plt.subplots(figsize=figsize)
        ax.scatter(weights, np.zeros((np.size(weights), )), s=weights*300, marker='o')
        ax.set_xlabel('weights')
        ax.set_title('Normalized weights out of importance sampling')
        plt.show(fig)

    elif sampling_method == 'MCMC':
        if (sampling_outputs is None) and (samples is None):
            raise ValueError('UQpy error: sampling_outputs or samples should be provided')
        if sampling_outputs is not None:
<<<<<<< HEAD
            # samples = sampling_outputs.weights
=======
>>>>>>> 38f68dbd
            samples = sampling_outputs.samples
        print('Diagnostics for MCMC \n')
        nsamples, nparams = samples.shape

        # Acceptance ratio
        if sampling_outputs is not None:
            print('Acceptance ratio of the chain = {}. \n'.format(sampling_outputs.accept_ratio))

        # Computation of ESS and min ESS
        eps = eps_ESS
        alpha = alpha_ESS

        bn = np.ceil(nsamples**(1/2)) # nb of samples per bin
        an = int(np.ceil(nsamples/bn)) # nb of bins, for computation of
        idx = np.array_split(np.arange(nsamples), an)

        means_subdivisions = np.empty((an, samples.shape[1]))
        for i, idx_i in enumerate(idx):
            x_sub = samples[idx_i, :]
            means_subdivisions[i,:] = np.mean(x_sub, axis=0)
        Omega = np.cov(samples.T)
        Sigma = np.cov(means_subdivisions.T)
        joint_ESS = nsamples*np.linalg.det(Omega)**(1/nparams)/np.linalg.det(Sigma)**(1/nparams)
        chi2_value = chi2.ppf(1 - alpha, df=nparams)
        min_joint_ESS = 2 ** (2 / nparams) * np.pi / (nparams * gamma(nparams / 2)) ** (
                    2 / nparams) * chi2_value / eps ** 2
        marginal_ESS = np.empty((nparams, ))
        min_marginal_ESS = np.empty((nparams,))
        for j in range(nparams):
            marginal_ESS[j] = nsamples * Omega[j,j]/Sigma[j,j]
            min_marginal_ESS[j] = 4 * norm.ppf(alpha/2)**2 / eps**2

        print('Univariate Effective Sample Size in each dimension:')
        for j in range(nparams):
            print('Parameter # {}: ESS = {}, minimum ESS recommended = {}'.
                  format(j+1, marginal_ESS[j], min_marginal_ESS[j]))
        print('\nMultivariate Effective Sample Size:')
        print('Multivariate ESS = {}, minimum ESS recommended = {}'.format(joint_ESS, min_joint_ESS))

        # Output plots
        if figsize is None:
            figsize = (20,4*nparams)
        fig, ax = plt.subplots(nrows=nparams, ncols=3, figsize=figsize)
        for j in range(samples.shape[1]):
            ax[j, 0].plot(np.arange(nsamples), samples[:,j])
            ax[j, 0].set_title('chain - parameter # {}'.format(j+1))
            ax[j, 1].plot(np.arange(nsamples), np.cumsum(samples[:,j])/np.arange(nsamples))
            ax[j, 1].set_title('parameter convergence')
            ax[j, 2].acorr(samples[:,j]-np.mean(samples[:,j]), maxlags = 50, normed=True)
            ax[j, 2].set_title('correlation between samples')
        plt.show(fig)

    else:
        raise ValueError('Supported sampling methods for diagnostics are "MCMC", "IS".')
    return fig, ax


def resample(samples, weights, method='multinomial', size=None):
    nsamples = samples.shape[0]
    if size is None:
        size = nsamples
    if method == 'multinomial':
        multinomial_run = np.random.multinomial(size, weights, size=1)[0]
        idx = list()
        for j in range(nsamples):
            if multinomial_run[j] > 0:
                idx.extend([j for _ in range(multinomial_run[j])])
        output = samples[idx, :]
        return output
    else:
        raise ValueError('Exit code: Current available method: multinomial')


@contextmanager
def suppress_stdout():
    """ A function to suppress output"""
    with open(os.devnull, "w") as devnull:
        old_stdout = sys.stdout
        sys.stdout = devnull
        try:
            yield
        finally:
            sys.stdout = old_stdout<|MERGE_RESOLUTION|>--- conflicted
+++ resolved
@@ -558,100 +558,6 @@
     return np.linspace(0, (1 / (2 * dt) - 1 / t), num), m_ps
 
 
-def estimate_power_spectrum(samples):
-    nsamples, nt = samples.shape
-    nw = int(nt / 2)
-    Xw = np.fft.ifft(samples, axis=1)
-    Xw = Xw[:, :nw]
-    # Initializing the array before hand
-    s_P = np.zeros([nsamples, nw])
-    s_P = s_P + 1.0j * s_P
-    for i1 in range(nw):
-        s_P[..., i1] = s_P[..., i1] + np.einsum('i, i-> i', Xw[..., i1], np.conj(Xw[..., i1]))
-    m_P = np.mean(s_P, axis=0)
-    return m_P
-
-
-def estimate_bispectrum(samples):
-    nsamples, nt = samples.shape
-    nw = int(nt / 2)
-    Xw = np.fft.ifft(samples, axis=1)
-    Xw = Xw[:, :nw]
-    # Initializing the array before hand
-    s_B = np.zeros([nsamples, nw, nw])
-    s_B = s_B + 1.0j * s_B
-    for i1 in range(nw):
-        for i2 in range(nw - i1):
-            s_B[..., i1, i2] = s_B[..., i1, i2] + np.einsum('i, i, i-> i', Xw[..., i1], Xw[..., i2],
-                                                            np.conj(Xw[..., i1 + i2]))
-    m_B = np.mean(s_B, axis=0)
-    return m_B
-
-
-def estimate_trispectrum(samples):
-    nsamples, nt = samples.shape
-    nw = int(nt / 2)
-    Xw = np.fft.ifft(samples, axis=1)
-    Xw = Xw[:, :nw]
-    # Initializing the array before hand
-    s_T = np.zeros([nsamples, nw, nw, nw])
-    s_T = s_T + 1.0j * s_T
-    for i1 in range(nw):
-        for i2 in range(nw - i1):
-            for i3 in range(nw - i1 - i2):
-                s_T[..., i1, i2, i3] = s_T[..., i1, i2, i3] + np.einsum('i, i, i, i-> i', Xw[:, i1], Xw[:, i2],
-                                                                        Xw[:, i3], np.conj(Xw[:, i1 + i2 + i3]))
-    m_T = np.mean(s_T, axis=0)
-    return m_T
-
-
-def estimate_cross_power_spectrum(samples):
-    nsamples, m, nt = samples.shape
-    nw = int(nt / 2)
-    Xw = np.fft.ifft(samples, axis=2)
-    Xw = Xw[:, :, :nw]
-    # Initializing the array before hand
-    s_P = np.zeros([nsamples, m, m, nw])
-    s_P = s_P + 1.0j * s_P
-    for i1 in range(nw):
-        s_P[..., i1] = s_P[..., i1] + np.einsum('ij, ik-> ijk', Xw[..., i1], np.conj(Xw[..., i1]))
-    m_P = np.mean(s_P, axis=0)
-    return m_P
-
-
-def estimate_cross_bispectrum(samples):
-    nsamples, m, nt = samples.shape
-    nw = int(nt / 2)
-    Xw = np.fft.ifft(samples, axis=2)
-    Xw = Xw[:, :, :nw]
-    # Initializing the array before hand
-    s_B = np.zeros([nsamples, m, m, m, nw, nw])
-    s_B = s_B + 1.0j * s_B
-    for i1 in range(nw):
-        for i2 in range(nw - i1):
-            s_B[..., i1, i2] = s_B[..., i1, i2] + np.einsum('ij, ik, il-> ijkl', Xw[..., i1], Xw[..., i2],
-                                                            np.conj(Xw[..., i1 + i2]))
-    m_B = np.mean(s_B, axis=0)
-    return m_B
-
-
-def estimate_cross_trispectrum(samples):
-    nsamples, m, nt = samples.shape
-    nw = int(nt / 2)
-    Xw = np.fft.ifft(samples, axis=2)
-    Xw = Xw[:, :, :nw]
-    # Initializing the array before hand
-    s_T = np.zeros([nsamples, m, m, m, m, nw, nw, nw])
-    s_T = s_T + 1.0j * s_T
-    for i1 in range(nw):
-        for i2 in range(nw - i1):
-            for i3 in range(nw - i1 - i2):
-                s_T[..., i1, i2, i3] = s_T[..., i1, i2, i3] + np.einsum('ij, ij, il, im-> ijklm', Xw[:, i1], Xw[:, i2],
-                                                                        Xw[:, i3], np.conj(Xw[:, i1 + i2 + i3]))
-    m_T = np.mean(s_T, axis=0)
-    return m_T
-
-
 def s_to_r(s, w, t):
 
     """
@@ -674,9 +580,13 @@
     fac[1: len(w) - 1: 2] = 4
     fac[2: len(w) - 2: 2] = 2
     fac = fac * dw / 3
-    r = np.zeros(len(t))
-    for j in range(len(t)):
-        r[j] = 2 * np.dot(fac, s * np.cos(w * t[j]))
+    r = np.zeros([s.shape[0], len(t)])
+    for i in range(s.shape[0]):
+        for j in range(len(t)):
+            if s.shape[0] == 1:
+                r[i, j] = 2 * np.dot(fac, s[i, :] * np.cos(w * t[j]))
+            else:
+                r[i, j] = 2 * np.dot(fac, np.sqrt((s[i, :] * s[j, :])) * np.cos(w * (t[i] - t[j])))
     return r
 
 
@@ -702,14 +612,16 @@
     fac[2: len(t) - 2: 2] = 2
     fac = fac * dt / 3
 
-    s = np.zeros(len(w))
-    for j in range(len(w)):
-        s[j] = 2 / (2 * np.pi) * np.dot(fac, (r * np.cos(t * w[j])))
+    s = np.zeros([r.shape[0], len(w)])
+    for i in range(r.shape[0]):
+        for j in range(len(w)):
+            r[i, j] = 2 / (2 * np.pi) * np.dot(fac, (r[i, :] * np.cos(t * w[j])))
     s[s < 0] = 0
     return s
 
 
-def gradient(sample=None, dimension=None, eps=None,  model_script=None, model_object_name=None, input_template=None, var_names=None,
+def gradient(sample=None, dimension=None, eps=None,  model_script=None, model_object_name=None, input_template=None,
+             var_names=None,
              output_script=None, output_object_name=None, ntasks=None, cores_per_task=None, nodes=None, resume=None,
              verbose=None, model_dir=None, cluster=None, order=None):
     """
@@ -965,10 +877,6 @@
         if (sampling_outputs is None) and (samples is None):
             raise ValueError('UQpy error: sampling_outputs or samples should be provided')
         if sampling_outputs is not None:
-<<<<<<< HEAD
-            # samples = sampling_outputs.weights
-=======
->>>>>>> 38f68dbd
             samples = sampling_outputs.samples
         print('Diagnostics for MCMC \n')
         nsamples, nparams = samples.shape

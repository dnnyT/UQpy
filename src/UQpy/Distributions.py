# UQpy is distributed under the MIT license.
#
# Copyright (C) 2018  -- Michael D. Shields
#
# Permission is hereby granted, free of charge, to any person obtaining a copy of this software and associated
# documentation files (the "Software"), to deal in the Software without restriction, including without limitation the
# rights to use, copy, modify, merge, publish, distribute, sublicense, and/or sell copies of the Software, and to permit
# persons to whom the Software is furnished to do so, subject to the following conditions:
#
# The above copyright notice and this permission notice shall be included in all copies or substantial portions of the
# Software.
#
# THE SOFTWARE IS PROVIDED "AS IS", WITHOUT WARRANTY OF ANY KIND, EXPRESS OR IMPLIED, INCLUDING BUT NOT LIMITED TO THE
# WARRANTIES OF MERCHANTABILITY, FITNESS FOR A PARTICULAR PURPOSE AND NON-INFRINGEMENT. IN NO EVENT SHALL THE AUTHORS OR
# COPYRIGHT HOLDERS BE LIABLE FOR ANY CLAIM, DAMAGES OR OTHER LIABILITY, WHETHER IN AN ACTION OF CONTRACT, TORT OR
# OTHERWISE, ARISING FROM, OUT OF OR IN CONNECTION WITH THE SOFTWARE OR THE USE OR OTHER DEALINGS IN THE SOFTWARE.

"""This module contains functionality for all the distribution supported in UQpy."""

import scipy.stats as stats
import os
import numpy as np
<<<<<<< HEAD

# Authors: Dimitris G.Giovanis, Michael D. Shields
# Last Modified: 12/10/2018 by Audrey Olivier
=======


# Authors: Dimitris G.Giovanis, Michael D. Shields
# Last Modified: 12/4/18 by Dimitris G. Giovanis

>>>>>>> dab0a1af

########################################################################################################################
#        Define the probability distribution of the random parameters
########################################################################################################################

class Distribution:
    """
        Description:
<<<<<<< HEAD

            Main distribution class available to the user. The user can define a probability distribution by providing:
            - a name that points to a univariate/multivariate distribution (see supported distributions in SubDistribution
            class or custom distribution)
            - a list of names that points to a list of univariate distributions. In that case, a multivariate distribution
            is built for which all dimensions are independent and given by Distribution(name)
            - a list of names and a copula, in that case a multivariate distribution is built using Distribution(name)
            for the marginal pdfs, while the dependence structure is given by the copula.

            The following methods are defined:
=======

        Main distribution class available to the user. The user can define a probability distribution by providing:
        - a name that points to a univariate/multivariate distribution (see supported distributions in SubDistribution
        class or custom distribution)
        - a list of names that points to a list of univariate distributions. In that case, a multivariate distribution
        is built for which all dimensions are independent and given by Distribution(name)
        - a list of names and a copula, in that case a multivariate distribution is built using Distribution(name)
        for the marginal pdfs, while the dependence structure is given by the copula.

        The following methods are defined:

            1. pdf: probability density function
            2. cdf: cumulative distribution function
            3. icdf inverse cumulative distribution function
            4. rvs: generate random numbers (it doesn't need a point)
            5. log_pdf: logarithm of the pdf
            6. fit: Estimates the parameters of the distribution over arbitrary data
            7. moments: Calculate the first four moments of the distribution (mean, variance, skewness, kyrtosis)

        Input:
            :param name: Name of distribution.
            :type: name: string or list of strings

            :param copula: copula to create dependence within dimensions, used only if name is a list
            :type: copula: str or None (default None)

        Output:
            A handler pointing to a distribution and its associated methods.
    """

    def __init__(self, name=None, copula=None):

        if name is None:
            raise ValueError('UQpy error: A Distribution name must be provided!')
        if not isinstance(name, str) and not (isinstance(name, list) and isinstance(name[0], str)):
            raise ValueError('UQpy error: name must be a string or a list of strings.')
        self.name = name

        if copula is not None:
            if not isinstance(copula, str):
                raise ValueError('UQpy error: when provided, copula should be a string.')
            if isinstance(name, str):
                raise ValueError('UQpy error: it does not make sense to define a copula when name is a single string.')
            self.copula = Copula(copula_name=copula, dist_name=self.name)
        else:
            self.copula = None

        # Compute n_params for the distribution, is it necessary?
        # if isinstance(self.name, str):
        #     self.n_params = SubDistribution(name=self.name).n_params()
        # elif isinstance(self.name, list):
        #     n_params_i = [SubDistribution(name=name_i).n_params() for name_i in self.name]
        #     if self.copula is None:
        #         self.n_params = sum(n_params_i)

    def pdf(self, x, params, copula_params=None):

        if isinstance(self.name, str):
            return SubDistribution(name=self.name).pdf(x, params)
        elif isinstance(self.name, list):
            if (x.shape[1] != len(self.name)) or (len(params) != len(self.name)):
                raise ValueError('UQpy error: Inconsistent dimensions')
            prod_pdf = 1
            for i in range(len(self.name)):
                prod_pdf = prod_pdf * SubDistribution(self.name[i]).pdf(x[:, i], params[i])
            if self.copula is None:
                return prod_pdf
            else:
                c = self.copula.pdf_term(x=x, dist_params=params, copula_params=copula_params)
                return prod_pdf * c

    def log_pdf(self, x, params):

        if isinstance(self.name, str):
            return SubDistribution(name=self.name).log_pdf(x, params)
        elif isinstance(self.name, list):
            if (x.shape[1] != len(self.name)) or (len(params) != len(self.name)):
                raise ValueError('UQpy error: Inconsistent dimensions')
            if self.copula is None:
                sum_log_pdf = 0
                for i in range(len(self.name)):
                    sum_log_pdf = sum_log_pdf + SubDistribution(self.name[i]).log_pdf(x[:, i], params[i])
                return sum_log_pdf

    def rvs(self, params, nsamples=1):

        if isinstance(self.name, str):
            return SubDistribution(name=self.name).rvs(params, nsamples)
        elif isinstance(self.name, list):
            if len(params) != len(self.name):
                raise ValueError('UQpy error: Inconsistent dimensions')
            if self.copula is None:
                rvs = np.zeros((nsamples, len(self.name)))
                for i in range(len(self.name)):
                    rvs[:, i] = SubDistribution(self.name[i]).rvs(params[i], nsamples)
                return rvs

    def cdf(self, x, params):

        if isinstance(self.name, str):
            return SubDistribution(name=self.name).cdf(x, params)
        elif isinstance(self.name, list):
            if (len(params) != len(self.name)) or (x.shape[1] != len(self.name)):
                raise ValueError('UQpy error: Inconsistent dimensions')
            if self.copula is None:
                icdfs = []
                for i in range(len(self.name)):
                    icdfs.append(SubDistribution(self.name[i]).icdf(x[:, i], params[i]))
                return icdfs

    def icdf(self, x, params):

        if isinstance(self.name, str):
            return SubDistribution(name=self.name).icdf(x, params)
        elif isinstance(self.name, list):
            if (len(params) != len(self.name)) or (x.shape[1] != len(self.name)):
                raise ValueError('UQpy error: Inconsistent dimensions')
            if self.copula is None:
                icdfs = []
                for i in range(len(self.name)):
                    icdfs.append(SubDistribution(self.name[i]).icdf(x[:, i], params[i]))
                return icdfs

    def fit(self, x):

        if isinstance(self.name, str):
            return SubDistribution(name=self.name).fit(x)
        elif isinstance(self.name, list):
            if x.shape[1] != len(self.name):
                raise ValueError('UQpy error: Inconsistent dimensions')
            if self.copula is None:
                params_fit = []
                for i in range(len(self.name)):
                    params_fit.append(SubDistribution(self.name[i]).fit(x[:, i]))
                return params_fit

    def moments(self, params):

        if isinstance(self.name, str):
            return SubDistribution(name=self.name).moments(params)
        elif isinstance(self.name, list):
            if len(params) != len(self.name):
                raise ValueError('UQpy error: Inconsistent dimensions')
            if self.copula is None:
                mean, var, skew, kurt = [0]*len(self.name), [0]*len(self.name), [0]*len(self.name), [0]*len(self.name),
                for i in range(len(self.name)):
                    mean[i], var[i], skew[i], kurt[i] = SubDistribution(self.name[i]).moments(params[i])
                return mean, var, skew, kurt


class Copula:

    def __init__(self, copula_name=None, dist_name=None):

        if copula_name is None:
            raise ValueError('UQpy error: a name must be provided for the copula.')
        if copula_name.lower() not in ['gumbel']:
            raise ValueError('UQpy error: supported copulas are Gumbel, ...')
        self.copula_name = copula_name
        self.dist_name = dist_name

    def pdf_term(self, x, dist_params, copula_params):

        if self.copula_name.lower() == 'gumbel':
            if x.shape[1] > 2:
                raise ValueError('Maximum dimension for the Gumbel Copula is 2.')
            if not isinstance(copula_params, list):
                copula_params = [copula_params]
            if copula_params[0] < 1:
                raise ValueError('The parameter for Gumbel copula must be defined in [1, +oo)')
            if copula_params[0] == 1:
                return np.ones(x.shape[0])
            else:
                uu = np.zeros_like(x)
                for i in range(uu.shape[1]):
                    uu[:, i] = SubDistribution(self.dist_name[i]).cdf(x[:, i], dist_params[i])

                u = uu[:, 0]
                v = uu[:, 1]
                c = np.exp(-((-np.log(u)) ** copula_params[0]+(-np.log(v)) ** copula_params[0]) **
                            (1/copula_params[0]))

                c_ = c * 1/u*1/v*((-np.log(u)) ** copula_params[0]+(-np.log(v)) ** copula_params[0]) ** \
                     (-2 + 2/copula_params[0]) * (np.log(u) * np.log(v)) ** (copula_params[0]-1) *\
                     (1 + (copula_params[0] - 1) * ((-np.log(u)) ** copula_params[0] +
                                                    (-np.log(v)) ** copula_params[0]) ** (-1/copula_params[0]))
                return c_
        else:
            raise ValueError('Copula type not supported!')


class SubDistribution:

    def __init__(self, name=None):

        """
            Description:

            A module containing functions of a wide variaty of known distributions that can be found in the package
            scipy.stats. This subclass is called by the Distribution class whenever appropriate.

            The supported univariate distributions are:
            [normal, uniform, binomial, beta, genextreme, chisquare, lognormal, gamma, exponential, cauchy, levy,
            logistic, laplace, maxwell, inverse gauss, pareto, rayleigh].

            The supported multivariate distributions are:
            [mvnormal].

            However, a user-defined distribution can be used in UQpy provided a python script .py containing the
            required functions.

            For the assigned distribution, the following methods are defined:
>>>>>>> dab0a1af

                1. pdf: probability density function
                2. cdf: cumulative distribution function
                3. icdf inverse cumulative distribution function
                4. rvs: generate random numbers (it doesn't need a point)
                5. log_pdf: logarithm of the pdf
                6. fit: Estimates the parameters of the distribution over arbitrary data
                7. moments: Calculate the first four moments of the distribution (mean, variance, skewness, kyrtosis)

        Input:
            :param name: Name of distribution.
            :type: name: string or list of strings

            :param copula: copula to create dependence within dimensions, used only if name is a list
            :type: copula: str or None (default None)

<<<<<<< HEAD
        Output:
            A handler pointing to a distribution and its associated methods.
    """

    def __init__(self, name=None, copula=None):
=======
            Output:
                A handler pointing to the aforementioned distribution functions.
        """
>>>>>>> dab0a1af

        if name is None:
            raise ValueError('UQpy error: A Distribution name must be provided!')
        if not isinstance(name, str) and not (isinstance(name, list) and isinstance(name[0], str)):
            raise ValueError('UQpy error: name must be a string or a list of strings.')
        self.name = name
<<<<<<< HEAD

        if copula is not None:
            if not isinstance(copula, str):
                raise ValueError('UQpy error: when provided, copula should be a string.')
            if isinstance(name, str):
                raise ValueError('UQpy error: it does not make sense to define a copula when name is a single string.')
            self.copula = Copula(copula_name=copula, dist_name=self.name)
        else:
            self.copula = None

    def pdf(self, x, params, copula_params=None):

        try:
            if isinstance(self.name, str):
                return SubDistribution(name=self.name).pdf(x, params)
            elif isinstance(self.name, list):
                if (x.shape[1] != len(self.name)) or (len(params) != len(self.name)):
                    raise ValueError('UQpy error: Inconsistent dimensions')
                prod_pdf = 1
                for i in range(len(self.name)):
                    prod_pdf = prod_pdf * SubDistribution(self.name[i]).pdf(x[:, i], params[i])
                if self.copula is None:
                    return prod_pdf
                else:
                    _, c = self.copula.evaluate_copula(x=x, dist_params=params, copula_params=copula_params)
                    return prod_pdf * c
        except AttributeError:
            return 'Method pdf not defined.'

    def log_pdf(self, x, params, copula_params=None):

        try:
            if isinstance(self.name, str):
                return SubDistribution(name=self.name).log_pdf(x, params)
            elif isinstance(self.name, list):
                if (x.shape[1] != len(self.name)) or (len(params) != len(self.name)):
                    raise ValueError('UQpy error: Inconsistent dimensions')
                sum_log_pdf = 0
                for i in range(len(self.name)):
                    sum_log_pdf = sum_log_pdf + SubDistribution(self.name[i]).log_pdf(x[:, i], params[i])
                if self.copula is None:
                    return sum_log_pdf
                else:
                    _, c = self.copula.evaluate_copula(x=x, dist_params=params, copula_params=copula_params)
                    return sum_log_pdf + np.log(c)
        except AttributeError:
            return 'Method log_pdf not defined.'

    def cdf(self, x, params, copula_params=None):

        try:
            if isinstance(self.name, str):
                return SubDistribution(name=self.name).cdf(x, params)
            elif isinstance(self.name, list):
                if (len(params) != len(self.name)) or (x.shape[1] != len(self.name)):
                    raise ValueError('UQpy error: Inconsistent dimensions')
                if self.copula is None:
                    cdfs = np.zeros_like(x)
                    for i in range(len(self.name)):
                        cdfs[:,i] = SubDistribution(self.name[i]).cdf(x[:, i], params[i])
                    return np.prod(cdfs, axis=1)
                else:
                    c, _ = self.copula.evaluate_copula(x=x, dist_params=params, copula_params=copula_params)
                    return c
        except AttributeError:
            return 'Method cdf not defined.'

    def icdf(self, x, params):

        try:
            if isinstance(self.name, str):
                return SubDistribution(name=self.name).icdf(x, params)
            elif isinstance(self.name, list):
                if (len(params) != len(self.name)) or (x.shape[1] != len(self.name)):
                    raise ValueError('UQpy error: Inconsistent dimensions')
                if self.copula is None:
                    icdfs = []
                    for i in range(len(self.name)):
                        icdfs.append(SubDistribution(self.name[i]).icdf(x[:, i], params[i]))
                    return icdfs
                else:
                    return 'Method icdf not defined for distributions with copula.'
        except AttributeError:
            return 'Method icdf not defined.'

    def rvs(self, params, nsamples=1):

        try:
            if isinstance(self.name, str):
                return SubDistribution(name=self.name).rvs(params, nsamples)
            elif isinstance(self.name, list):
                if len(params) != len(self.name):
                    raise ValueError('UQpy error: Inconsistent dimensions')
                if self.copula is None:
                    rvs = np.zeros((nsamples, len(self.name)))
                    for i in range(len(self.name)):
                        rvs[:, i] = SubDistribution(self.name[i]).rvs(params[i], nsamples)
                    return rvs
                else:
                    return('Method rvs not defined for distributions with copula.')
        except AttributeError:
            return 'Method rvs not defined.'

    def fit(self, x):

        try:
            if isinstance(self.name, str):
                return SubDistribution(name=self.name).fit(x)
            elif isinstance(self.name, list):
                if x.shape[1] != len(self.name):
                    raise ValueError('UQpy error: Inconsistent dimensions')
                if self.copula is None:
                    params_fit = []
                    for i in range(len(self.name)):
                        params_fit.append(SubDistribution(self.name[i]).fit(x[:, i]))
                    return params_fit
                else:
                    return 'Method fit not defined.'
        except AttributeError:
            return 'Method fit not defined.'

    def moments(self, params):

        try:
            if isinstance(self.name, str):
                return SubDistribution(name=self.name).moments(params)
            elif isinstance(self.name, list):
                if len(params) != len(self.name):
                    raise ValueError('UQpy error: Inconsistent dimensions')
                if self.copula is None:
                    mean, var, skew, kurt = [0]*len(self.name), [0]*len(self.name), [0]*len(self.name), [0]*len(self.name),
                    for i in range(len(self.name)):
                        mean[i], var[i], skew[i], kurt[i] = SubDistribution(self.name[i]).moments(params[i])
                    return mean, var, skew, kurt
                else:
                    return 'Method moments not defined.'
        except AttributeError:
            return 'Method cdf not defined.'


class Copula:
    """
        Description:

            This class computes terms required to compute cdf, pdf and log_pdf for a multivariate distribution whose
            dependence structure is defined with a copula. The following copula are supported:
            [gumbel]

        Input:
            :param copula_name: Name of copula.
            :type: copula_name: string

            :param dist_name: names of the marginal distributions.
            :type: dist_name: list of strings

        Output:
            A handler pointing to a copula and its associated methods, in particular its method evaluate_copula, which
            evaluates the terms c, c_ necessary to evaluate the cdf and pdf, respectively, of the multivariate
            Distribution.
    """

    def __init__(self, copula_name=None, dist_name=None):

        if copula_name is None or dist_name is None:
            raise ValueError('Both copula_name and dist_name must be provided.')
        self.copula_name = copula_name
        self.dist_name = dist_name

    def evaluate_copula(self, x, dist_params, copula_params):

        if self.copula_name.lower() == 'gumbel':
            if x.shape[1] > 2:
                raise ValueError('Maximum dimension for the Gumbel Copula is 2.')
            if not isinstance(copula_params, list):
                copula_params = [copula_params]
            if copula_params[0] < 1:
                raise ValueError('The parameter for Gumbel copula must be defined in [1, +oo)')

            uu = np.zeros_like(x)
            for i in range(uu.shape[1]):
                uu[:, i] = SubDistribution(self.dist_name[i]).cdf(x[:, i], dist_params[i])
            if copula_params[0] == 1:
                return np.prod(uu, axis=1), np.ones(x.shape[0])
            else:
                u = uu[:, 0]
                v = uu[:, 1]
                c = np.exp(-((-np.log(u)) ** copula_params[0]+(-np.log(v)) ** copula_params[0]) **
                            (1/copula_params[0]))

                c_ = c * 1/u*1/v*((-np.log(u)) ** copula_params[0]+(-np.log(v)) ** copula_params[0]) ** \
                     (-2 + 2/copula_params[0]) * (np.log(u) * np.log(v)) ** (copula_params[0]-1) *\
                     (1 + (copula_params[0] - 1) * ((-np.log(u)) ** copula_params[0] +
                                                    (-np.log(v)) ** copula_params[0]) ** (-1/copula_params[0]))
                return c, c_
        else:
            raise ValueError('Copula type not supported!')


class SubDistribution:
    """
        Description:

            A module containing functions of a wide variety of known distributions that can be found in the package
            scipy.stats. This subclass is called by the Distribution class whenever appropriate.

            The supported univariate distributions are:
            [normal, uniform, binomial, beta, genextreme, chisquare, lognormal, gamma, exponential, cauchy, levy,
            logistic, laplace, maxwell, inverse gauss, pareto, rayleigh].

            The supported multivariate distributions are:
            [mvnormal].

            However, a user-defined distribution can be used in UQpy provided a python script .py containing the
            required functions.

            For the assigned distribution, the following methods are defined:

                1. pdf: probability density function
                2. cdf: cumulative distribution function
                3. icdf (inverse cdf)
                4. rvs: generate random numbers (it doesn't need a point)
                5. log_pdf: logarithm of the pdf
                6. fit: Estimates the parameters of the distribution over arbitrary data
                7. moments: Calculate the first four moments of the distribution (mean, variance, skewness, kyrtosis)

        Input:
            :param name: Name of distribution.
            :type: name: string

        Output:
            A handler pointing to the aforementioned distribution functions.
    """

    def __init__(self, name=None):

        self.name = name
=======
>>>>>>> dab0a1af

        if self.name is None:
            raise ValueError('Error: A Distribution name must be provided!')

    def pdf(self, x, params):
        if self.name.lower() == 'normal' or self.name.lower() == 'gaussian':
            return stats.norm.pdf(x, loc=params[0], scale=params[1])
        elif self.name.lower() == 'uniform':
            return stats.uniform.pdf(x, loc=params[0], scale=params[1])
        elif self.name.lower() == 'binomial':
            return stats.binom.pdf(x, n=params[0], p=params[1])
        elif self.name.lower() == 'beta':
            return stats.beta.pdf(x, a=params[0], b=params[1])
        elif self.name.lower() == 'gumbel_r':
            return stats.genextreme.pdf(x, c=0, loc=params[0], scale=params[1])
        elif self.name.lower() == 'chisquare':
            return stats.chi2.pdf(x, df=params[0], loc=params[1], scale=params[2])
        elif self.name.lower() == 'lognormal':
            return stats.lognorm.pdf(x, s=params[0], loc=params[1], scale=params[2])
        elif self.name.lower() == 'gamma':
            return stats.gamma.pdf(x, a=params[0], loc=params[1], scale=params[2])
        elif self.name.lower() == 'exponential':
            return stats.expon.pdf(x, loc=params[0], scale=params[1])
        elif self.name.lower() == 'cauchy':
            return stats.cauchy.pdf(x, loc=params[0], scale=params[1])
        elif self.name.lower() == 'inv_gauss':
            return stats.invgauss.pdf(x, mu=params[0], loc=params[1], scale=params[2])
        elif self.name.lower() == 'logistic':
            return stats.logistic.pdf(x, loc=params[0], scale=params[1])
        elif self.name.lower() == 'pareto':
            return stats.pareto.pdf(x, b=params[0], loc=params[1], scale=params[2])
        elif self.name.lower() == 'rayleigh':
            return stats.rayleigh.pdf(x, loc=params[0], scale=params[1])
        elif self.name.lower() == 'levy':
            return stats.levy.pdf(x, loc=params[0], scale=params[1])
        elif self.name.lower() == 'laplace':
            return stats.laplace.pdf(x, loc=params[0], scale=params[1])
        elif self.name.lower() == 'maxwell':
            return stats.maxwell.pdf(x, loc=params[0], scale=params[1])
        elif self.name.lower() == 'mvnormal':
            return stats.multivariate_normal.pdf(x, mean=params[0], cov=params[1])
        else:
            file_name = os.path.join(self.name + '.py')
            if os.path.isfile(file_name):
                import importlib
                custom_dist = importlib.import_module(self.name)
            else:
                raise FileExistsError()

<<<<<<< HEAD
            tmp = getattr(custom_dist, 'pdf', None)
            if tmp is None:
                raise AttributeError('Method pdf not defined.')
            else:
                return tmp(x, params)
=======
            if hasattr(custom_dist, 'pdf'):
                pdf = getattr(custom_dist, 'pdf')
                return pdf(x, params)
            else:
                return getattr(custom_dist, 'pdf', 'Attribute pdf not defined.')
>>>>>>> dab0a1af

    def rvs(self, params, nsamples):
        if self.name.lower() == 'normal' or self.name.lower() == 'gaussian':
            return stats.norm.rvs(loc=params[0], scale=params[1], size=nsamples)
        elif self.name.lower() == 'uniform':
            return stats.uniform.rvs(loc=params[0], scale=params[1], size=nsamples)
        elif self.name.lower() == 'binomial':
            return stats.binom.rvs(n=params[0], p=params[1], size=nsamples)
        elif self.name.lower() == 'beta':
            return stats.beta.rvs(a=params[0], b=params[1], size=nsamples)
        elif self.name.lower() == 'gumbel_r':
            return stats.genextreme.rvs(c=0, loc=params[0], scale=params[1], size=nsamples)
        elif self.name.lower() == 'chisquare':
            return stats.chi2.rvs(df=params[0], loc=params[1], scale=params[2], size=nsamples)
        elif self.name.lower() == 'lognormal':
            return stats.lognorm.rvs(s=params[0], loc=params[1], scale=params[2], size=nsamples)
        elif self.name.lower() == 'gamma':
            return stats.gamma.rvs(a=params[0], loc=params[1], scale=params[2], size=nsamples)
        elif self.name.lower() == 'exponential':
            return stats.expon.rvs(loc=params[0], scale=params[1], size=nsamples)
        elif self.name.lower() == 'cauchy':
            return stats.cauchy.rvs(loc=params[0], scale=params[1], size=nsamples)
        elif self.name.lower() == 'inv_gauss':
            return stats.invgauss.rvs(mu=params[0], loc=params[1], scale=params[2], size=nsamples)
        elif self.name.lower() == 'logistic':
            return stats.logistic.rvs(loc=params[0], scale=params[1], size=nsamples)
        elif self.name.lower() == 'pareto':
            return stats.pareto.rvs(b=params[0], loc=params[1], scale=params[2], size=nsamples)
        elif self.name.lower() == 'rayleigh':
            return stats.rayleigh.rvs(loc=params[0], scale=params[1], size=nsamples)
        elif self.name.lower() == 'levy':
            return stats.levy.rvs(loc=params[0], scale=params[1], size=nsamples)
        elif self.name.lower() == 'laplace':
            return stats.laplace.rvs(loc=params[0], scale=params[1], size=nsamples)
        elif self.name.lower() == 'maxwell':
            return stats.maxwell.rvs(loc=params[0], scale=params[1], size=nsamples)
        elif self.name.lower() == 'mvnormal':
            return stats.multivariate_normal.rvs(mean=params[0], cov=params[1], size=nsamples)
        else:
            file_name = os.path.join(self.name + '.py')
            if os.path.isfile(file_name):
                import importlib
                custom_dist = importlib.import_module(self.name)
            else:
                raise FileExistsError()

<<<<<<< HEAD
            tmp = getattr(custom_dist, 'rvs', None)
            if tmp is None:
                raise AttributeError('Method rvs not defined.')
            else:
                return tmp(params, nsamples)
=======
            if hasattr(custom_dist, 'rvs'):
                rvs = getattr(custom_dist, 'rvs')
                return rvs(nsamples, params)
            else:
                return getattr(custom_dist, 'rvs', 'Attribute rvs not defined.')
>>>>>>> dab0a1af

    def cdf(self, x, params):
        if self.name.lower() == 'normal' or self.name.lower() == 'gaussian':
            return stats.norm.cdf(x, loc=params[0], scale=params[1])
        elif self.name.lower() == 'uniform':
            return stats.uniform.cdf(x, loc=params[0], scale=params[1])
        elif self.name.lower() == 'binomial':
            return stats.binom.cdf(x, n=params[0], p=params[1])
        elif self.name.lower() == 'beta':
            return stats.beta.cdf(x, a=params[0], b=params[1])
        elif self.name.lower() == 'gumbel_r':
            return stats.genextreme.cdf(x, c=0, loc=params[0], scale=params[1])
        elif self.name.lower() == 'chisquare':
            return stats.chi2.cdf(x, df=params[0], loc=params[1], scale=params[2])
        elif self.name.lower() == 'lognormal':
            return stats.lognorm.cdf(x, s=params[0], loc=params[1], scale=params[2])
        elif self.name.lower() == 'gamma':
            return stats.gamma.cdf(x, a=params[0], loc=params[1], scale=params[2])
        elif self.name.lower() == 'exponential':
            return stats.expon.cdf(x, loc=params[0], scale=params[1])
        elif self.name.lower() == 'cauchy':
            return stats.cauchy.cdf(x, loc=params[0], scale=params[1])
        elif self.name.lower() == 'inv_gauss':
            return stats.invgauss.cdf(x, mu=params[0], loc=params[1], scale=params[2])
        elif self.name.lower() == 'logistic':
            return stats.logistic.cdf(x, loc=params[0], scale=params[1])
        elif self.name.lower() == 'pareto':
            return stats.pareto.cdf(x, b=params[0], loc=params[1], scale=params[2])
        elif self.name.lower() == 'rayleigh':
            return stats.rayleigh.cdf(x, loc=params[0], scale=params[1])
        elif self.name.lower() == 'levy':
            return stats.levy.cdf(x, loc=params[0], scale=params[1])
        elif self.name.lower() == 'laplace':
            return stats.laplace.cdf(x, loc=params[0], scale=params[1])
        elif self.name.lower() == 'maxwell':
            return stats.maxwell.cdf(x, loc=params[0], scale=params[1])
        elif self.name.lower() == 'maxwell':
            return stats.multivariate_normal.cdf(x, mean=params[0], cov=params[1])
        else:
            file_name = os.path.join(self.name + '.py')
            if os.path.isfile(file_name):
                import importlib
                custom_dist = importlib.import_module(self.name)
            else:
                raise FileExistsError()

<<<<<<< HEAD
            tmp = getattr(custom_dist, 'cdf', None)
            if tmp is None:
                raise AttributeError('Method cdf not defined.')
            else:
                return tmp(x, params)
=======
            if hasattr(custom_dist, 'cdf'):
                cdf = getattr(custom_dist, 'cdf')
                return cdf(x, params)
            else:
                return getattr(custom_dist, 'cdf', 'Attribute cdf not defined.')
>>>>>>> dab0a1af

    def icdf(self, x, params):
        if self.name.lower() == 'normal' or self.name.lower() == 'gaussian':
            return stats.norm.ppf(x, loc=params[0], scale=params[1])
        elif self.name.lower() == 'uniform':
            return stats.uniform.ppf(x, loc=params[0], scale=params[1])
        elif self.name.lower() == 'binomial':
            return stats.binom.ppf(x, n=params[0], p=params[1])
        elif self.name.lower() == 'beta':
            return stats.beta.ppf(x, a=params[0], b=params[1])
        elif self.name.lower() == 'gumbel_r':
            return stats.genextreme.ppf(x, c=0, loc=params[0], scale=params[1])
        elif self.name.lower() == 'chisquare':
            return stats.chi2.ppf(x, df=params[0], loc=params[1], scale=params[2])
        elif self.name.lower() == 'lognormal':
            return stats.lognorm.ppf(x, s=params[0], loc=params[1], scale=params[2])
        elif self.name.lower() == 'gamma':
            return stats.gamma.ppf(x, a=params[0], loc=params[1], scale=params[2])
        elif self.name.lower() == 'exponential':
            return stats.expon.ppf(x, loc=params[0], scale=params[1])
        elif self.name.lower() == 'cauchy':
            return stats.cauchy.ppf(x, loc=params[0], scale=params[1])
        elif self.name.lower() == 'inv_gauss':
            return stats.invgauss.ppf(x, mu=params[0], loc=params[1], scale=params[2])
        elif self.name.lower() == 'logistic':
            return stats.logistic.ppf(x, loc=params[0], scale=params[1])
        elif self.name.lower() == 'pareto':
            return stats.pareto.ppf(x, b=params[0], loc=params[1], scale=params[2])
        elif self.name.lower() == 'rayleigh':
            return stats.rayleigh.ppf(x, loc=params[0], scale=params[1])
        elif self.name.lower() == 'levy':
            return stats.levy.ppf(x, loc=params[0], scale=params[1])
        elif self.name.lower() == 'laplace':
            return stats.laplace.ppf(x, loc=params[0], scale=params[1])
        elif self.name.lower() == 'maxwell':
            return stats.maxwell.ppf(x, loc=params[0], scale=params[1])
        elif self.name.lower() == 'mvnormal':
<<<<<<< HEAD
            raise ValueError('Method icdf not defined.')
=======
            raise ValueError('UQpy error: multivariate normal does not have an icdf method.')
>>>>>>> dab0a1af
        else:
            file_name = os.path.join(self.name + '.py')
            if os.path.isfile(file_name):
                import importlib
                custom_dist = importlib.import_module(self.name)
            else:
                raise FileExistsError()

<<<<<<< HEAD
            tmp = getattr(custom_dist, 'icdf', None)
            if tmp is None:
                raise AttributeError('Method icdf not defined.')
            else:
                return tmp(x, params)
=======
            if hasattr(custom_dist, 'icdf'):
                icdf = getattr(custom_dist, 'icdf')
                return icdf(x, params)
            else:
                return getattr(custom_dist, 'icdf', 'Attribute icd not defined.')
>>>>>>> dab0a1af

    def log_pdf(self, x, params):
        if self.name.lower() == 'normal' or self.name.lower() == 'gaussian':
            return stats.norm.logpdf(x, loc=params[0], scale=params[1])
        elif self.name.lower() == 'uniform':
            return stats.uniform.logpdf(x, loc=params[0], scale=params[1])
        elif self.name.lower() == 'binomial':
            return stats.binom.log_pdf(x, n=params[0], p=params[1])
        elif self.name.lower() == 'beta':
            return stats.beta.logpdf(x, a=params[0], b=params[1])
        elif self.name.lower() == 'gumbel_r':
            return stats.genextreme.logpdf(x, c=0, loc=params[0], scale=params[1])
        elif self.name.lower() == 'chisquare':
            return stats.chi2.logpdf(x, df=params[0], loc=params[1], scale=params[2])
        elif self.name.lower() == 'lognormal':
            return stats.lognorm.logpdf(x, s=params[0], loc=params[1], scale=params[2])
        elif self.name.lower() == 'gamma':
            return stats.gamma.logpdf(x, a=params[0], loc=params[1], scale=params[2])
        elif self.name.lower() == 'exponential':
            return stats.expon.logpdf(x, loc=params[0], scale=params[1])
        elif self.name.lower() == 'cauchy':
            return stats.cauchy.logpdf(x, loc=params[0], scale=params[1])
        elif self.name.lower() == 'inv_gauss':
            return stats.invgauss.logpdf(x, mu=params[0], loc=params[1], scale=params[2])
        elif self.name.lower() == 'logistic':
            return stats.logistic.logpdf(x, loc=params[0], scale=params[1])
        elif self.name.lower() == 'pareto':
            return stats.pareto.logpdf(x, b=params[0], loc=params[1], scale=params[2])
        elif self.name.lower() == 'rayleigh':
            return stats.rayleigh.logpdf(x, loc=params[0], scale=params[1])
        elif self.name.lower() == 'levy':
            return stats.levy.logpdf(x, loc=params[0], scale=params[1])
        elif self.name.lower() == 'laplace':
            return stats.laplace.logpdf(x, loc=params[0], scale=params[1])
        elif self.name.lower() == 'maxwell':
            return stats.maxwell.logpdf(x, loc=params[0], scale=params[1])
        elif self.name.lower() == 'mvnormal':
            return stats.multivariate_normal.logpdf(x, mean=params[0], cov=params[1])
        else:
            file_name = os.path.join(self.name + '.py')
            if os.path.isfile(file_name):
                import importlib
                custom_dist = importlib.import_module(self.name)
            else:
                raise FileExistsError()

<<<<<<< HEAD
            tmp = getattr(custom_dist, 'log_pdf', None)
            if tmp is None:
                raise AttributeError('Method log_pdf not defined.')
            else:
                return tmp(x, params)
=======
            if hasattr(custom_dist, 'log_pdf'):
                log_pdf = getattr(custom_dist, 'log_pdf')
                return log_pdf(x, params)
            else:
                return getattr(custom_dist, 'log_pdf', 'Attribute  log_pdf not defined.')
>>>>>>> dab0a1af

    def fit(self, x):
        if self.name.lower() == 'normal' or self.name.lower() == 'gaussian':
            return stats.norm.fit(x)
        elif self.name.lower() == 'uniform':
            return stats.uniform.fit(x)
        elif self.name.lower() == 'binomial':
            return stats.binom.fit(x)
        elif self.name.lower() == 'beta':
            return stats.beta.fit(x)
        elif self.name.lower() == 'gumbel_r':
            return stats.genextreme.fit(x)
        elif self.name.lower() == 'chisquare':
            return stats.chi2.fit(x)
        elif self.name.lower() == 'lognormal':
            return stats.lognorm.fit(x)
        elif self.name.lower() == 'gamma':
            return stats.gamma.fit(x)
        elif self.name.lower() == 'exponential':
            return stats.expon.fit(x)
        elif self.name.lower() == 'cauchy':
            return stats.cauchy.fit(x)
        elif self.name.lower() == 'inv_gauss':
            return stats.invgauss.fit(x)
        elif self.name.lower() == 'logistic':
            return stats.logistic.fit(x)
        elif self.name.lower() == 'pareto':
            return stats.pareto.fit(x)
        elif self.name.lower() == 'rayleigh':
            return stats.rayleigh.fit(x)
        elif self.name.lower() == 'levy':
            return stats.levy.fit(x)
        elif self.name.lower() == 'laplace':
            return stats.laplace.fit(x)
        elif self.name.lower() == 'maxwell':
            return stats.maxwell.fit(x)
        elif self.name.lower() == 'mvnormal':
<<<<<<< HEAD
            raise AttributeError('Method fit not defined.')
=======
            raise ValueError('UQpy error: fit method for multivariate normal is not defined.')
>>>>>>> dab0a1af
        else:
            file_name = os.path.join(self.name + '.py')
            if os.path.isfile(file_name):
                import importlib
                custom_dist = importlib.import_module(self.name)
            else:
                raise FileExistsError()

<<<<<<< HEAD
            tmp = getattr(custom_dist, 'fit', None)
            if tmp is None:
                raise AttributeError('Method fit not defined.')
            else:
                return tmp(x)
=======
            if hasattr(custom_dist, 'fit'):
                fit = getattr(custom_dist, 'fit')
                return fit(x)
            else:
                return getattr(custom_dist, 'fit', 'Attribute fit not defined.')
>>>>>>> dab0a1af

    def moments(self, params):
        y = [np.nan, np.nan, np.nan, np.nan]
        if self.name.lower() == 'normal' or self.name.lower() == 'gaussian':
            mean, var, skew, kurt = stats.norm.stats(scale=params[1],
                                                     loc=params[0], moments='mvsk')
        elif self.name.lower() == 'uniform':
            mean, var, skew, kurt = stats.uniform.stats(scale=params[1],
                                                        loc=params[0], moments='mvsk')
        elif self.name.lower() == 'binomial':
            mean, var, skew, kurt = stats.binom.stats(n=params[0],
                                                      p=params[1], moments='mvsk')
        elif self.name.lower() == 'beta':
            mean, var, skew, kurt = stats.beta.stats(a=params[0],
                                                     b=params[1], moments='mvsk')
        elif self.name.lower() == 'gumbel_r':
            mean, var, skew, kurt = stats.genextreme.stats(c=0, scale=params[1],
                                                           loc=params[0], moments='mvsk')
        elif self.name.lower() == 'chisquare':
            mean, var, skew, kurt = stats.chi2.stats(df=params[0], loc=params[1], scale=params[2],
                                                     moments='mvsk')
        elif self.name.lower() == 'lognormal':
            mean, var, skew, kurt = stats.lognorm.stats(s=params[0], loc=params[1], scale=params[2],
                                                        moments='mvsk')
        elif self.name.lower() == 'gamma':
            mean, var, skew, kurt = stats.gamma.stats(a=params[0], loc=params[1], scale=params[2],
                                                      moments='mvsk')
        elif self.name.lower() == 'exponential':
            mean, var, skew, kurt = stats.expon.stats(loc=params[0], scale=params[1],
                                                      moments='mvsk')
        elif self.name.lower() == 'cauchy':
            mean, var, skew, kurt = stats.cauchy.stats(loc=params[0], scale=params[1], moments='mvsk')
        elif self.name.lower() == 'inv_gauss':
            mean, var, skew, kurt = stats.invgauss.stats(mu=params[0], loc=params[1], scale=params[2],
                                                         moments='mvsk')
        elif self.name.lower() == 'logistic':
            mean, var, skew, kurt = stats.logistic.stats(loc=params[0], scale=params[1], moments='mvsk')
        elif self.name.lower() == 'pareto':
            mean, var, skew, kurt = stats.pareto.stats(b=params[0], loc=params[1], scale=params[2],
                                                       moments='mvsk')
        elif self.name.lower() == 'rayleigh':
            mean, var, skew, kurt = stats.rayleigh.stats(loc=params[0], scale=params[1], moments='mvsk')
        elif self.name.lower() == 'levy':
            mean, var, skew, kurt = stats.levy.stats(loc=params[0], scale=params[1], moments='mvsk')
        elif self.name.lower() == 'laplace':
            mean, var, skew, kurt = stats.laplace.stats(loc=params[0], scale=params[1], moments='mvsk')
<<<<<<< HEAD
        elif self.name.lower() == 'maxwell':
            mean, var, skew, kurt = stats.maxwell.stats(loc=params[0], scale=params[1], moments='mvsk')
        elif self.name.lower() == 'mvnormal':
            raise AttributeError('Method moments not defined.')
=======
        elif self.name.lower() == 'maxwell':
            mean, var, skew, kurt = stats.maxwell.stats(loc=params[0], scale=params[1], moments='mvsk')
        elif self.name.lower() == 'mvnormal':
            raise ValueError('UQpy error: moments method for multivariate normal is not defined.')
        else:
            file_name = os.path.join(self.name + '.py')
            if os.path.isfile(file_name):
                import importlib
                custom_dist = importlib.import_module(self.name)
            else:
                raise FileExistsError()
            if hasattr(custom_dist, 'moments'):
                moments = getattr(custom_dist, 'moments')
                return moments(params)
            else:
                return getattr(custom_dist, 'moments', 'Attribute moments not defined.')

        y[0] = mean
        y[1] = var
        y[2] = skew
        y[3] = kurt
        return np.array(y)

    def n_params(self):
        if self.name.lower() == 'normal' or self.name.lower() == 'gaussian':
            return 2
        elif self.name.lower() == 'uniform':
            return 2
        elif self.name.lower() == 'binomial':
            return 2
        elif self.name.lower() == 'beta':
            return 2
        elif self.name.lower() == 'gumbel_r':
            return 2
        elif self.name.lower() == 'chisquare':
            return 3
        elif self.name.lower() == 'lognormal':
            return 3
        elif self.name.lower() == 'gamma':
            return 3
        elif self.name.lower() == 'exponential':
            return 2
        elif self.name.lower() == 'cauchy':
            return 2
        elif self.name.lower() == 'inv_gauss':
            return 3
        elif self.name.lower() == 'logistic':
            return 2
        elif self.name.lower() == 'pareto':
            return 3
        elif self.name.lower() == 'rayleigh':
            return 2
        elif self.name.lower() == 'levy':
            return 2
        elif self.name.lower() == 'laplace':
            return 2
        elif self.name.lower() == 'maxwell':
            return 2
        elif self.name.lower() == 'mvnormal':
            # raise ValueError('UQpy error: n_params for multivariate normal is not defined.')
            return None
>>>>>>> dab0a1af
        else:
            file_name = os.path.join(self.name + '.py')
            if os.path.isfile(file_name):
                import importlib
                custom_dist = importlib.import_module(self.name)
            else:
                raise FileExistsError()

<<<<<<< HEAD
            tmp = getattr(custom_dist, 'moments', None)
            if tmp is None:
                raise AttributeError('Method moments not defined.')
            else:
                return tmp(params)

        y[0] = mean
        y[1] = var
        y[2] = skew
        y[3] = kurt
        return np.array(y)
=======
            if hasattr(custom_dist, 'n_params'):
                n_params = getattr(custom_dist, 'n_params')
                return n_params()
            else:
                return getattr(custom_dist, 'n_params', 'Attribute n_params not defined.')
>>>>>>> dab0a1af
<|MERGE_RESOLUTION|>--- conflicted
+++ resolved
@@ -20,17 +20,11 @@
 import scipy.stats as stats
 import os
 import numpy as np
-<<<<<<< HEAD
-
-# Authors: Dimitris G.Giovanis, Michael D. Shields
-# Last Modified: 12/10/2018 by Audrey Olivier
-=======
 
 
 # Authors: Dimitris G.Giovanis, Michael D. Shields
 # Last Modified: 12/4/18 by Dimitris G. Giovanis
 
->>>>>>> dab0a1af
 
 ########################################################################################################################
 #        Define the probability distribution of the random parameters
@@ -39,18 +33,6 @@
 class Distribution:
     """
         Description:
-<<<<<<< HEAD
-
-            Main distribution class available to the user. The user can define a probability distribution by providing:
-            - a name that points to a univariate/multivariate distribution (see supported distributions in SubDistribution
-            class or custom distribution)
-            - a list of names that points to a list of univariate distributions. In that case, a multivariate distribution
-            is built for which all dimensions are independent and given by Distribution(name)
-            - a list of names and a copula, in that case a multivariate distribution is built using Distribution(name)
-            for the marginal pdfs, while the dependence structure is given by the copula.
-
-            The following methods are defined:
-=======
 
         Main distribution class available to the user. The user can define a probability distribution by providing:
         - a name that points to a univariate/multivariate distribution (see supported distributions in SubDistribution
@@ -263,257 +245,6 @@
             required functions.
 
             For the assigned distribution, the following methods are defined:
->>>>>>> dab0a1af
-
-                1. pdf: probability density function
-                2. cdf: cumulative distribution function
-                3. icdf inverse cumulative distribution function
-                4. rvs: generate random numbers (it doesn't need a point)
-                5. log_pdf: logarithm of the pdf
-                6. fit: Estimates the parameters of the distribution over arbitrary data
-                7. moments: Calculate the first four moments of the distribution (mean, variance, skewness, kyrtosis)
-
-        Input:
-            :param name: Name of distribution.
-            :type: name: string or list of strings
-
-            :param copula: copula to create dependence within dimensions, used only if name is a list
-            :type: copula: str or None (default None)
-
-<<<<<<< HEAD
-        Output:
-            A handler pointing to a distribution and its associated methods.
-    """
-
-    def __init__(self, name=None, copula=None):
-=======
-            Output:
-                A handler pointing to the aforementioned distribution functions.
-        """
->>>>>>> dab0a1af
-
-        if name is None:
-            raise ValueError('UQpy error: A Distribution name must be provided!')
-        if not isinstance(name, str) and not (isinstance(name, list) and isinstance(name[0], str)):
-            raise ValueError('UQpy error: name must be a string or a list of strings.')
-        self.name = name
-<<<<<<< HEAD
-
-        if copula is not None:
-            if not isinstance(copula, str):
-                raise ValueError('UQpy error: when provided, copula should be a string.')
-            if isinstance(name, str):
-                raise ValueError('UQpy error: it does not make sense to define a copula when name is a single string.')
-            self.copula = Copula(copula_name=copula, dist_name=self.name)
-        else:
-            self.copula = None
-
-    def pdf(self, x, params, copula_params=None):
-
-        try:
-            if isinstance(self.name, str):
-                return SubDistribution(name=self.name).pdf(x, params)
-            elif isinstance(self.name, list):
-                if (x.shape[1] != len(self.name)) or (len(params) != len(self.name)):
-                    raise ValueError('UQpy error: Inconsistent dimensions')
-                prod_pdf = 1
-                for i in range(len(self.name)):
-                    prod_pdf = prod_pdf * SubDistribution(self.name[i]).pdf(x[:, i], params[i])
-                if self.copula is None:
-                    return prod_pdf
-                else:
-                    _, c = self.copula.evaluate_copula(x=x, dist_params=params, copula_params=copula_params)
-                    return prod_pdf * c
-        except AttributeError:
-            return 'Method pdf not defined.'
-
-    def log_pdf(self, x, params, copula_params=None):
-
-        try:
-            if isinstance(self.name, str):
-                return SubDistribution(name=self.name).log_pdf(x, params)
-            elif isinstance(self.name, list):
-                if (x.shape[1] != len(self.name)) or (len(params) != len(self.name)):
-                    raise ValueError('UQpy error: Inconsistent dimensions')
-                sum_log_pdf = 0
-                for i in range(len(self.name)):
-                    sum_log_pdf = sum_log_pdf + SubDistribution(self.name[i]).log_pdf(x[:, i], params[i])
-                if self.copula is None:
-                    return sum_log_pdf
-                else:
-                    _, c = self.copula.evaluate_copula(x=x, dist_params=params, copula_params=copula_params)
-                    return sum_log_pdf + np.log(c)
-        except AttributeError:
-            return 'Method log_pdf not defined.'
-
-    def cdf(self, x, params, copula_params=None):
-
-        try:
-            if isinstance(self.name, str):
-                return SubDistribution(name=self.name).cdf(x, params)
-            elif isinstance(self.name, list):
-                if (len(params) != len(self.name)) or (x.shape[1] != len(self.name)):
-                    raise ValueError('UQpy error: Inconsistent dimensions')
-                if self.copula is None:
-                    cdfs = np.zeros_like(x)
-                    for i in range(len(self.name)):
-                        cdfs[:,i] = SubDistribution(self.name[i]).cdf(x[:, i], params[i])
-                    return np.prod(cdfs, axis=1)
-                else:
-                    c, _ = self.copula.evaluate_copula(x=x, dist_params=params, copula_params=copula_params)
-                    return c
-        except AttributeError:
-            return 'Method cdf not defined.'
-
-    def icdf(self, x, params):
-
-        try:
-            if isinstance(self.name, str):
-                return SubDistribution(name=self.name).icdf(x, params)
-            elif isinstance(self.name, list):
-                if (len(params) != len(self.name)) or (x.shape[1] != len(self.name)):
-                    raise ValueError('UQpy error: Inconsistent dimensions')
-                if self.copula is None:
-                    icdfs = []
-                    for i in range(len(self.name)):
-                        icdfs.append(SubDistribution(self.name[i]).icdf(x[:, i], params[i]))
-                    return icdfs
-                else:
-                    return 'Method icdf not defined for distributions with copula.'
-        except AttributeError:
-            return 'Method icdf not defined.'
-
-    def rvs(self, params, nsamples=1):
-
-        try:
-            if isinstance(self.name, str):
-                return SubDistribution(name=self.name).rvs(params, nsamples)
-            elif isinstance(self.name, list):
-                if len(params) != len(self.name):
-                    raise ValueError('UQpy error: Inconsistent dimensions')
-                if self.copula is None:
-                    rvs = np.zeros((nsamples, len(self.name)))
-                    for i in range(len(self.name)):
-                        rvs[:, i] = SubDistribution(self.name[i]).rvs(params[i], nsamples)
-                    return rvs
-                else:
-                    return('Method rvs not defined for distributions with copula.')
-        except AttributeError:
-            return 'Method rvs not defined.'
-
-    def fit(self, x):
-
-        try:
-            if isinstance(self.name, str):
-                return SubDistribution(name=self.name).fit(x)
-            elif isinstance(self.name, list):
-                if x.shape[1] != len(self.name):
-                    raise ValueError('UQpy error: Inconsistent dimensions')
-                if self.copula is None:
-                    params_fit = []
-                    for i in range(len(self.name)):
-                        params_fit.append(SubDistribution(self.name[i]).fit(x[:, i]))
-                    return params_fit
-                else:
-                    return 'Method fit not defined.'
-        except AttributeError:
-            return 'Method fit not defined.'
-
-    def moments(self, params):
-
-        try:
-            if isinstance(self.name, str):
-                return SubDistribution(name=self.name).moments(params)
-            elif isinstance(self.name, list):
-                if len(params) != len(self.name):
-                    raise ValueError('UQpy error: Inconsistent dimensions')
-                if self.copula is None:
-                    mean, var, skew, kurt = [0]*len(self.name), [0]*len(self.name), [0]*len(self.name), [0]*len(self.name),
-                    for i in range(len(self.name)):
-                        mean[i], var[i], skew[i], kurt[i] = SubDistribution(self.name[i]).moments(params[i])
-                    return mean, var, skew, kurt
-                else:
-                    return 'Method moments not defined.'
-        except AttributeError:
-            return 'Method cdf not defined.'
-
-
-class Copula:
-    """
-        Description:
-
-            This class computes terms required to compute cdf, pdf and log_pdf for a multivariate distribution whose
-            dependence structure is defined with a copula. The following copula are supported:
-            [gumbel]
-
-        Input:
-            :param copula_name: Name of copula.
-            :type: copula_name: string
-
-            :param dist_name: names of the marginal distributions.
-            :type: dist_name: list of strings
-
-        Output:
-            A handler pointing to a copula and its associated methods, in particular its method evaluate_copula, which
-            evaluates the terms c, c_ necessary to evaluate the cdf and pdf, respectively, of the multivariate
-            Distribution.
-    """
-
-    def __init__(self, copula_name=None, dist_name=None):
-
-        if copula_name is None or dist_name is None:
-            raise ValueError('Both copula_name and dist_name must be provided.')
-        self.copula_name = copula_name
-        self.dist_name = dist_name
-
-    def evaluate_copula(self, x, dist_params, copula_params):
-
-        if self.copula_name.lower() == 'gumbel':
-            if x.shape[1] > 2:
-                raise ValueError('Maximum dimension for the Gumbel Copula is 2.')
-            if not isinstance(copula_params, list):
-                copula_params = [copula_params]
-            if copula_params[0] < 1:
-                raise ValueError('The parameter for Gumbel copula must be defined in [1, +oo)')
-
-            uu = np.zeros_like(x)
-            for i in range(uu.shape[1]):
-                uu[:, i] = SubDistribution(self.dist_name[i]).cdf(x[:, i], dist_params[i])
-            if copula_params[0] == 1:
-                return np.prod(uu, axis=1), np.ones(x.shape[0])
-            else:
-                u = uu[:, 0]
-                v = uu[:, 1]
-                c = np.exp(-((-np.log(u)) ** copula_params[0]+(-np.log(v)) ** copula_params[0]) **
-                            (1/copula_params[0]))
-
-                c_ = c * 1/u*1/v*((-np.log(u)) ** copula_params[0]+(-np.log(v)) ** copula_params[0]) ** \
-                     (-2 + 2/copula_params[0]) * (np.log(u) * np.log(v)) ** (copula_params[0]-1) *\
-                     (1 + (copula_params[0] - 1) * ((-np.log(u)) ** copula_params[0] +
-                                                    (-np.log(v)) ** copula_params[0]) ** (-1/copula_params[0]))
-                return c, c_
-        else:
-            raise ValueError('Copula type not supported!')
-
-
-class SubDistribution:
-    """
-        Description:
-
-            A module containing functions of a wide variety of known distributions that can be found in the package
-            scipy.stats. This subclass is called by the Distribution class whenever appropriate.
-
-            The supported univariate distributions are:
-            [normal, uniform, binomial, beta, genextreme, chisquare, lognormal, gamma, exponential, cauchy, levy,
-            logistic, laplace, maxwell, inverse gauss, pareto, rayleigh].
-
-            The supported multivariate distributions are:
-            [mvnormal].
-
-            However, a user-defined distribution can be used in UQpy provided a python script .py containing the
-            required functions.
-
-            For the assigned distribution, the following methods are defined:
 
                 1. pdf: probability density function
                 2. cdf: cumulative distribution function
@@ -523,19 +254,15 @@
                 6. fit: Estimates the parameters of the distribution over arbitrary data
                 7. moments: Calculate the first four moments of the distribution (mean, variance, skewness, kyrtosis)
 
-        Input:
-            :param name: Name of distribution.
-            :type: name: string
-
-        Output:
-            A handler pointing to the aforementioned distribution functions.
-    """
-
-    def __init__(self, name=None):
+            Input:
+                :param name: Name of distribution.
+                :type: name: string
+
+            Output:
+                A handler pointing to the aforementioned distribution functions.
+        """
 
         self.name = name
-=======
->>>>>>> dab0a1af
 
         if self.name is None:
             raise ValueError('Error: A Distribution name must be provided!')
@@ -585,19 +312,11 @@
             else:
                 raise FileExistsError()
 
-<<<<<<< HEAD
-            tmp = getattr(custom_dist, 'pdf', None)
-            if tmp is None:
-                raise AttributeError('Method pdf not defined.')
-            else:
-                return tmp(x, params)
-=======
             if hasattr(custom_dist, 'pdf'):
                 pdf = getattr(custom_dist, 'pdf')
                 return pdf(x, params)
             else:
                 return getattr(custom_dist, 'pdf', 'Attribute pdf not defined.')
->>>>>>> dab0a1af
 
     def rvs(self, params, nsamples):
         if self.name.lower() == 'normal' or self.name.lower() == 'gaussian':
@@ -644,19 +363,11 @@
             else:
                 raise FileExistsError()
 
-<<<<<<< HEAD
-            tmp = getattr(custom_dist, 'rvs', None)
-            if tmp is None:
-                raise AttributeError('Method rvs not defined.')
-            else:
-                return tmp(params, nsamples)
-=======
             if hasattr(custom_dist, 'rvs'):
                 rvs = getattr(custom_dist, 'rvs')
                 return rvs(nsamples, params)
             else:
                 return getattr(custom_dist, 'rvs', 'Attribute rvs not defined.')
->>>>>>> dab0a1af
 
     def cdf(self, x, params):
         if self.name.lower() == 'normal' or self.name.lower() == 'gaussian':
@@ -703,19 +414,11 @@
             else:
                 raise FileExistsError()
 
-<<<<<<< HEAD
-            tmp = getattr(custom_dist, 'cdf', None)
-            if tmp is None:
-                raise AttributeError('Method cdf not defined.')
-            else:
-                return tmp(x, params)
-=======
             if hasattr(custom_dist, 'cdf'):
                 cdf = getattr(custom_dist, 'cdf')
                 return cdf(x, params)
             else:
                 return getattr(custom_dist, 'cdf', 'Attribute cdf not defined.')
->>>>>>> dab0a1af
 
     def icdf(self, x, params):
         if self.name.lower() == 'normal' or self.name.lower() == 'gaussian':
@@ -753,32 +456,20 @@
         elif self.name.lower() == 'maxwell':
             return stats.maxwell.ppf(x, loc=params[0], scale=params[1])
         elif self.name.lower() == 'mvnormal':
-<<<<<<< HEAD
-            raise ValueError('Method icdf not defined.')
-=======
             raise ValueError('UQpy error: multivariate normal does not have an icdf method.')
->>>>>>> dab0a1af
-        else:
-            file_name = os.path.join(self.name + '.py')
-            if os.path.isfile(file_name):
-                import importlib
-                custom_dist = importlib.import_module(self.name)
-            else:
-                raise FileExistsError()
-
-<<<<<<< HEAD
-            tmp = getattr(custom_dist, 'icdf', None)
-            if tmp is None:
-                raise AttributeError('Method icdf not defined.')
-            else:
-                return tmp(x, params)
-=======
+        else:
+            file_name = os.path.join(self.name + '.py')
+            if os.path.isfile(file_name):
+                import importlib
+                custom_dist = importlib.import_module(self.name)
+            else:
+                raise FileExistsError()
+
             if hasattr(custom_dist, 'icdf'):
                 icdf = getattr(custom_dist, 'icdf')
                 return icdf(x, params)
             else:
                 return getattr(custom_dist, 'icdf', 'Attribute icd not defined.')
->>>>>>> dab0a1af
 
     def log_pdf(self, x, params):
         if self.name.lower() == 'normal' or self.name.lower() == 'gaussian':
@@ -825,19 +516,11 @@
             else:
                 raise FileExistsError()
 
-<<<<<<< HEAD
-            tmp = getattr(custom_dist, 'log_pdf', None)
-            if tmp is None:
-                raise AttributeError('Method log_pdf not defined.')
-            else:
-                return tmp(x, params)
-=======
             if hasattr(custom_dist, 'log_pdf'):
                 log_pdf = getattr(custom_dist, 'log_pdf')
                 return log_pdf(x, params)
             else:
                 return getattr(custom_dist, 'log_pdf', 'Attribute  log_pdf not defined.')
->>>>>>> dab0a1af
 
     def fit(self, x):
         if self.name.lower() == 'normal' or self.name.lower() == 'gaussian':
@@ -875,32 +558,20 @@
         elif self.name.lower() == 'maxwell':
             return stats.maxwell.fit(x)
         elif self.name.lower() == 'mvnormal':
-<<<<<<< HEAD
-            raise AttributeError('Method fit not defined.')
-=======
             raise ValueError('UQpy error: fit method for multivariate normal is not defined.')
->>>>>>> dab0a1af
-        else:
-            file_name = os.path.join(self.name + '.py')
-            if os.path.isfile(file_name):
-                import importlib
-                custom_dist = importlib.import_module(self.name)
-            else:
-                raise FileExistsError()
-
-<<<<<<< HEAD
-            tmp = getattr(custom_dist, 'fit', None)
-            if tmp is None:
-                raise AttributeError('Method fit not defined.')
-            else:
-                return tmp(x)
-=======
+        else:
+            file_name = os.path.join(self.name + '.py')
+            if os.path.isfile(file_name):
+                import importlib
+                custom_dist = importlib.import_module(self.name)
+            else:
+                raise FileExistsError()
+
             if hasattr(custom_dist, 'fit'):
                 fit = getattr(custom_dist, 'fit')
                 return fit(x)
             else:
                 return getattr(custom_dist, 'fit', 'Attribute fit not defined.')
->>>>>>> dab0a1af
 
     def moments(self, params):
         y = [np.nan, np.nan, np.nan, np.nan]
@@ -947,12 +618,6 @@
             mean, var, skew, kurt = stats.levy.stats(loc=params[0], scale=params[1], moments='mvsk')
         elif self.name.lower() == 'laplace':
             mean, var, skew, kurt = stats.laplace.stats(loc=params[0], scale=params[1], moments='mvsk')
-<<<<<<< HEAD
-        elif self.name.lower() == 'maxwell':
-            mean, var, skew, kurt = stats.maxwell.stats(loc=params[0], scale=params[1], moments='mvsk')
-        elif self.name.lower() == 'mvnormal':
-            raise AttributeError('Method moments not defined.')
-=======
         elif self.name.lower() == 'maxwell':
             mean, var, skew, kurt = stats.maxwell.stats(loc=params[0], scale=params[1], moments='mvsk')
         elif self.name.lower() == 'mvnormal':
@@ -1014,31 +679,16 @@
         elif self.name.lower() == 'mvnormal':
             # raise ValueError('UQpy error: n_params for multivariate normal is not defined.')
             return None
->>>>>>> dab0a1af
-        else:
-            file_name = os.path.join(self.name + '.py')
-            if os.path.isfile(file_name):
-                import importlib
-                custom_dist = importlib.import_module(self.name)
-            else:
-                raise FileExistsError()
-
-<<<<<<< HEAD
-            tmp = getattr(custom_dist, 'moments', None)
-            if tmp is None:
-                raise AttributeError('Method moments not defined.')
-            else:
-                return tmp(params)
-
-        y[0] = mean
-        y[1] = var
-        y[2] = skew
-        y[3] = kurt
-        return np.array(y)
-=======
+        else:
+            file_name = os.path.join(self.name + '.py')
+            if os.path.isfile(file_name):
+                import importlib
+                custom_dist = importlib.import_module(self.name)
+            else:
+                raise FileExistsError()
+
             if hasattr(custom_dist, 'n_params'):
                 n_params = getattr(custom_dist, 'n_params')
                 return n_params()
             else:
-                return getattr(custom_dist, 'n_params', 'Attribute n_params not defined.')
->>>>>>> dab0a1af
+                return getattr(custom_dist, 'n_params', 'Attribute n_params not defined.')
--- conflicted
+++ resolved
@@ -20,6 +20,7 @@
         # General parameters
         if title == 'Method':
             mydict[title] = lines[lines_[i]+1][:-1]
+            print()
         elif title == 'Probability distribution (pdf)':
             dist = []
             j = 0
@@ -28,6 +29,7 @@
                 if not testline:
                     break
                 else:
+                    x = lines[lines_[i] + j + 1]
                     dist.append(lines[lines_[i] + j + 1][:-1])
                     j = j + 1
             mydict[title] = dist
@@ -39,6 +41,7 @@
                 if not testline:
                     break
                 else:
+                    x = lines[lines_[i] + j + 1]
                     names.append(lines[lines_[i] + j + 1][:-1])
                     j = j + 1
             mydict[title] = names
@@ -88,6 +91,7 @@
                 if not testline:
                     break
                 else:
+                    x = lines[lines_[i] + j + 1]
                     pss_strata.append(int(lines[lines_[i] + j + 1][:-1]))
                     j = j + 1
             mydict[title] = pss_strata
@@ -101,9 +105,11 @@
                 if not testline:
                     break
                 else:
+                    x = lines[lines_[i] + j + 1]
                     sts_design.append(int(lines[lines_[i] + j + 1][:-1]))
                     j = j + 1
             mydict[title] = sts_design
+            print(sts_design)
         ################################################################################################################
         # Markov Chain Monte Carlo simulation
         elif title == 'MCMC algorithm':
@@ -161,19 +167,6 @@
                     j = j + 1
                 mydict[title] = pf
         ################################################################################################################
-<<<<<<< HEAD
-        # Subset Simulation
-        elif title == 'Number of Samples per subset':
-            mydict[title] = int(lines[lines_[i] + 1][:-1])
-        elif title == 'Width of proposal distribution':
-            mydict[title] = np.float32(lines[lines_[i] + 1][:-1])
-        elif title == 'Conditional probability':
-            mydict[title] = np.float32(lines[lines_[i] + 1][:-1])
-        elif title == 'Failure criterion':
-            mydict[title] = np.float32(lines[lines_[i] + 1][:-1])
-        elif title == 'Sampling method':
-            mydict[title] = lines[lines_[i] + 1][:-1]
-        ################################################################################################################
         # Stochastic Reduced Order Model
         elif title == 'SROM':
             mydict[title] = lines[lines_[i] + 1][:-1]
@@ -225,15 +218,11 @@
                     seed.append(np.float32(x.split(" ")))
                     j = j + 1
             mydict[title] = seed
-=======
+
         # ADD ANY NEW METHOD HERE
 
         ################################################################################################################
         # ADD ANY NEW METHOD HERE
 
-        ################################################################################################################
-        # ADD ANY NEW METHOD HERE
-
->>>>>>> c14683b8
 
     return mydict
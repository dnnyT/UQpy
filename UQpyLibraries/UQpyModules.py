import numpy as np
import os
import sys
import shutil
from UQpyLibraries.SampleMethods import transform_pdf
import warnings


class RunCommandLine:

    def __init__(self, argparseobj):

        self.args = argparseobj
        ################################################################################################################
        # Create a unique temporary directory. Remove after completion.
        self.current_dir = os.getcwd()
        dir_path = os.path.join(self.current_dir, 'tmp')
        if os.path.exists(dir_path) and os.path.isdir(dir_path):
            shutil.rmtree(dir_path)
        os.makedirs('tmp', exist_ok=True)
        self.args.WorkingDir = os.path.join(os.sep, self.current_dir, 'tmp')

        src_files = os.listdir(self.args.Model_directory)
        for file_name in src_files:
            full_file_name = os.path.join(self.args.Model_directory, file_name)

            # Copy ALL files from Model_directory to Working_directory
            if os.path.isfile(full_file_name):
                shutil.copy(full_file_name, self.args.WorkingDir)

        ################################################################################################################
        # Run UQpy

        print("\nExecuting UQpy...\n")
        self.run_uq()

    def run_uq(self):

        os.chdir(os.path.join(self.current_dir, self.args.WorkingDir))

        ################################################################################################################
        # Read  UQpy parameter file
        from UQpyLibraries import ReadInputFile

        if not os.path.isfile('UQpy_Params.txt'):
            print("Error: UQpy parameters file does not exist")
            sys.exit()
        else:
            data = ReadInputFile.readfile('UQpy_Params.txt')

        ################################################################################################################
        # Initialize the requested UQpy method: Check if all necessary parameters are defined in the UQpyParams.txt file
        init_sm(data)

        ################################################################################################################
        # Run the requested UQpy method and save the samples into file 'UQpyOut.txt'
        samples_01 = run_sm(data)
        samples = transform_pdf(samples_01, data['Probability distribution (pdf)'],
                                 data['Probability distribution parameters'])

        header = ', '.join(data['Names of random variables'])
        np.savetxt('UQpyOut.txt', samples, header=str(header), fmt='%0.5f')

        ################################################################################################################
        # Split the samples into chunks in order to sent to each processor in case of parallel computing, else save them
        # into file UQpyOut.txt
        if self.args.CPUs != 0:
            if samples.shape[0] < self.args.CPUs:
                self.args.CPUs = samples.shape[0]
                self.args.CPUs_reduced = True
                print('The number of CPUs used is\n %', samples.shape[0])
            else:
                self.args.CPUs_reduced = False
            chunk_samples_cores(data, samples, self.args)
        else:
            self.args.CPUs_reduced = False


        ################################################################################################################
        # If a model is provided then run it, else move the data to directory simUQpyOut/ , delete the temp/ directory
        # and terminate the program

        if self.args.Model is None:
            full_file_name = os.path.join(self.args.WorkingDir, 'UQpyOut.txt')
            if os.path.isfile(full_file_name):
                shutil.copy(full_file_name, self.args.Output_directory)

        else:
            RunModel(model_script=self.args.Model, input_script=self.args.Input_Shell_Script,
                     output_script=self.args.Output_Shell_Script,
                     cpu=self.args.CPUs, cpu_red=self.args.CPUs_reduced)

            src_files = [filename for filename in os.listdir(self.args.WorkingDir) if filename.startswith("UQpyInput_")]
            _files = []
            for file in src_files:
                file_new = file.replace("UQpyInput_", "Model_")
                os.rename(file, file_new)
                _files.append(file_new)
            _files.append('UQpyOut.txt')

            for file_name in _files:
                full_file_name = os.path.join(self.args.WorkingDir, file_name)
                shutil.copy(full_file_name, self.args.Output_directory)

        shutil.rmtree(self.args.WorkingDir)
<<<<<<< HEAD
=======
        shutil.move(self.args.Output_directory, self.args.Model_directory)

>>>>>>> 95da6375
        print("\nSuccessful execution of UQpy\n\n")


class RunModel:

    """
    A class used to run the computational model

    param working_dir:  where the model is
    :param output_dir:  where the results are stored
    :param nCores:      number of threads for parallel computing
    """
    def __init__(self,  cpu=None, model_script=None, input_script=None, output_script=None, cpu_red=None):

        self.CPUs = cpu
        self.model_script = model_script
        self.input_script = input_script
        self.output_script = output_script
        self.current_dir = os.getcwd()
        self.CPUs_reduced = cpu_red

        if self.CPUs != 0:
            import multiprocessing
            np = multiprocessing.cpu_count()
            if int(self.CPUs) > np:
                print("Error: You have available {0:1d} CPUs. Start parallel computing  using {0:1d} CPUs".format(np))
                self.CPUs = np
            self.ParallelProcessing = True
            self.values = self.multi_core()

        else:
            self.ParallelProcessing = False
            self.values = self.run_model()

    def run_model(self):
        import time
        start_time = time.time()

        # Load the UQpyOut.txt
        values = np.loadtxt('UQpyOut.txt', dtype=np.float32)

        print("\nEvaluating the model...\n")
        ModelEval = []
        for i in range(values.shape[0]):
            # Write each value of UQpyOut.txt into a *.txt file
            with open('TEMP_val_{0}.txt'.format(i), 'wb') as f:
                np.savetxt(f, values[i, :], fmt='%0.5f')

            # Run the Input_Shell_Script.sh in order to create the input file for the model
            join_input_script = './{0} {1}'.format(self.input_script, i)
            os.system(join_input_script)

            # Run the Model.sh in order to run the model
            join_model_script = './{0} {1}'.format(self.model_script, i)
            os.system(join_model_script)

            # Run the Output_Shell_Script.sh  in order to create the input file of the model for UQpy
            join_output_script = './{0} {1}'.format(self.output_script, i)
            os.system(join_output_script)

            ModelEval.append(np.loadtxt('UQpyInput_{}.txt'.format(i), dtype=np.float32))

        end_time = time.time()
        print(end_time - start_time, "(sec)- Serial")
        return ModelEval

    def run_parallel_model(self, args, multi=False, queue=0):
        import os
        from multiprocessing import Lock
        j = args

        # Define the executable shell scripts for the model
        model_script = './{}'.format(self.model_script)

        # Load the UQpyOut.txt
        values = np.loadtxt('LocalChunk_{0}.txt'.format(j+1), dtype=np.float32)
        index = np.loadtxt('LocalChunk_index_{0}.txt'.format(j+1))

        ModelEval = []
        if self.CPUs_reduced is True:

            # Write each value of UQpyOut.txt into a *.txt file
            np.savetxt('TEMP_val_{0}.txt'.format(int(index)), values, newline=' ', delimiter=',',  fmt='%0.5f')

            # Run the Input_Shell_Script.sh in order to create the input file for the model
            join_input_script = './{0} {1}'.format(self.input_script, int(index))
            os.system(join_input_script)

            # Run the Model.sh in order to run the model
            join_model_script = './{0} {1}'.format(self.model_script, int(index))
            os.system(join_model_script)

            # Run the Output_Shell_Script.sh  in order to create the input file of the model for UQpy
            join_output_script = './{0} {1}'.format(self.output_script, int(index))
            os.system(join_output_script)

            ModelEval.append(np.loadtxt('UQpyInput_{0}.txt'.format(int(index)), dtype=np.float32))

            if multi:
                queue.put(ModelEval)

        else:
            count = 0
            for i in index:
                lock = Lock()

                lock.acquire()  # will block if lock is already held

                # Write each value of UQpyOut.txt into a *.txt file
                np.savetxt('TEMP_val_{0}.txt'.format(int(i)), values[count, :],  newline=' ', delimiter=',',  fmt='%0.5f')

                # Run the Input_Shell_Script.sh in order to create the input file for the model
                join_input_script = './{0} {1}'.format(self.input_script, int(i))
                os.system(join_input_script)

                # Run the Model.sh in order to run the model
                join_model_script = './{0} {1}'.format(self.model_script, int(i))
                os.system(join_model_script)

                # Run the Output_Shell_Script.sh  in order to create the input file of the model for UQpy
                join_output_script = './{0} {1}'.format(self.output_script, int(i))
                os.system(join_output_script)

                ModelEval.append(np.loadtxt('UQpyInput_{0}.txt'.format(int(i)), dtype=np.float32))
                count = count + 1
                lock.release()

            if multi:
                queue.put(ModelEval)

        return ModelEval

    def multi_core(self):
        from multiprocessing import Process
        from multiprocessing import Queue
        import time

        start_time = time.time()

        print("\nEvaluating the model...\n")

        results = []
        queues = [Queue() for i in range(self.CPUs)]

        args = [(i, True, queues[i]) for i in range(self.CPUs)]

        jobs = [Process(target=self.run_parallel_model, args=a) for a in args]

        for j in jobs:
            j.start()
        for q in queues:
            results.append(q.get())
        for j in jobs:
            j.join()
        end_time = time.time()
        print(end_time - start_time, "(sec)-Parallel")
        return results


def chunk_samples_cores(data, samples, args):

    header = ', '.join(data['Names of random variables'])

    # In case of parallel computing divide the samples into chunks in order to sent to each processor
    chunks = args.CPUs
    if args.CPUs_reduced is True:
        for i in range(args.CPUs):
            np.savetxt('LocalChunk_{0}.txt'.format(i+1), samples[range(i-1, i), :], header=str(header), fmt='%0.5f')
            np.savetxt('LocalChunk_index_{0}.txt'.format(i+1), np.array(i).reshape(1,))

    else:
        size = np.array([np.ceil(samples.shape[0]/chunks) for i in range(args.CPUs)]).astype(int)
        dif = np.sum(size) - samples.shape[0]
        count = 0
        for k in range(dif):
            size[count] = size[count] - 1
            count = count + 1
        for i in range(args.CPUs):
            if i == 0:
                lines = range(0, size[i])
            else:
                lines = range(np.sum(size[:i]), np.sum(size[:i+1]))

            np.savetxt('LocalChunk_{0}.txt'.format(i+1), samples[lines, :], header=str(header), fmt='%0.5f')
            np.savetxt('LocalChunk_index_{0}.txt'.format(i+1), lines)


def chunk_samples_nodes(data, samples, args):

    header = ', '.join(data['Names of random variables'])

    # In case of cluster divide the samples into chunks in order to sent to each processor
    chunks = args.nodes
    size = np.array([np.ceil(samples.shape[0]/chunks) for i in range(args.nodes)]).astype(int)
    dif = np.sum(size) - samples.shape[0]
    count = 0
    for k in range(dif):
        size[count] = size[count] - 1
        count = count + 1
    for i in range(args.nodes):
        if i == 0:
            lines = range(0, size[i])
        else:
            lines = range(np.sum(size[:i]), np.sum(size[:i+1]))

        np.savetxt('ClusterChunk_{0}.txt'.format(i+1), samples[lines, :], header=str(header), fmt='%0.5f')
        np.savetxt('ClusterChunk_index_{0}.txt'.format(i+1), lines)


def init_sm(data):

    ################################################################################################################
    # Add available methods Here
    valid_methods = ['mcs', 'lhs', 'mcmc', 'pss', 'sts', 'SuS', 'srom']
    print(data)

    ################################################################################################################
    # Check if requested method is available

    if 'Method' in data.keys():
        if data['Method'] not in valid_methods:
            raise NotImplementedError("Method - %s not available" % data['Method'])
    else:
        raise NotImplementedError("No sampling method was provided")

    ################################################################################################################
    # Monte Carlo simulation block.
    # Necessary parameters:  1. Probability distribution, 2. Probability distribution parameters
    # Optional:

    if data['Method'] == 'mcs':
        if 'Number of Samples' not in data.keys():
            data['Number of Samples'] = None
            warnings.warn("Number of samples not provided. Default number is 100")
        if 'Probability distribution (pdf)' not in data.keys():
            raise NotImplementedError("Probability distribution not provided")
        elif 'Probability distribution parameters' not in data.keys():
            raise NotImplementedError("Probability distribution parameters not provided")

    ################################################################################################################
    # Latin Hypercube simulation block.
    # Necessary parameters:  1. Probability distribution, 2. Probability distribution parameters
    # Optional: 1. Criterion, 2. Metric, 3. Iterations

    if data['Method'] == 'lhs':
        if 'Number of Samples' not in data:
            data['Number of Samples'] = None
            warnings.warn("Number of samples not provided. Default number is 100")
        if 'Probability distribution (pdf)' not in data:
            raise NotImplementedError("Probability distribution not provided")
        if 'Probability distribution parameters' not in data:
            raise NotImplementedError("Probability distribution parameters not provided")
        if 'LHS criterion' not in data:
            data['LHS criterion'] = None
            warnings.warn("LHS criterion not defined. The default is centered")
        if 'distance metric' not in data:
            data['distance metric'] = None
            warnings.warn("Distance metric for the LHS not defined. The default is Euclidean")
        if 'iterations' not in data:
            data['iterations'] = None
            warnings.warn("Iterations for the LHS not defined. The default number is 1000")

        ################################################################################################################
        # Markov Chain Monte Carlo simulation block.
        # Necessary parameters:  1. Proposal pdf, 2. Probability pdf width, 3. Target pdf, 4. Target pdf parameters
        #                        5. algorithm
        # Optional: 1. Seed, 2. Burn-in

    if data['Method'] == 'mcmc':
        if 'Number of Samples' not in data.keys():
            data['Number of Samples'] = None
            warnings.warn("Number of samples not provided. Default number is 100")

        if 'MCMC algorithm' not in data.keys():
            warnings.warn("MCMC algorithm not provided. The Metropolis-Hastings algorithm will be used")
        else:
            if data['MCMC algorithm'] not in ['MH', 'MMH']:
                warnings.warn("MCMC algorithm not available. The Metropolis-Hastings algorithm will be used")

        if 'Proposal distribution' not in data.keys():
            raise NotImplementedError("Proposal distribution not provided")
        if 'Proposal distribution parameters' not in data.keys():
            raise NotImplementedError("Proposal distribution parameters (width) not provided")
        if 'Target distribution' not in data.keys():
            raise NotImplementedError("Target distribution not provided")
        if 'Marginal target distribution parameters' not in data.keys():
            raise NotImplementedError("Target distribution parameters not provided")
        if 'Burn-in samples' not in data.keys():
            data['Burn-in samples'] = None
            warnings.warn("Number of samples to skip in order to avoid burn-in not provided."
                          "The default will be set equal to 1")

        ################################################################################################################
        # Partially stratified sampling (PSS) block.
        # Necessary parameters:  1. pdf, 2. pdf parameters 3. pss design 3. pss strata
        # Optional:

        ################################################################################################################
        # Stratified sampling (STS) block.
        # Necessary parameters:  1. pdf, 2. pdf parameters 3. sts design
        # Optional:

        ################################################################################################################
        # Stochastic Reduced Order Model (SROM) block.
        # Necessary parameters:  1. marginal pdf, 2. moments 3. Error function weights
        # Optional: 1. Properties to match 2. Error function weights

    if data['Method'] == 'srom':
        if 'Probability distribution (pdf)' not in data:
            raise NotImplementedError("Probability distribution not provided")
        if 'Moments' not in data:
            raise NotImplementedError("Moments not provided")
        if 'Error function weights' not in data:
            raise NotImplementedError("Error function weights not provided")
        if 'Properties to match' not in data:
            data['Properties to match'] = None
            warnings.warn("Properties to match not defined. The default is [1, 1, 0]")
        if 'Error function weights' not in data:
            data['Error function weights'] = None
            warnings.warn("Error function weights not defined. The default is equal weights to each sample")

        ################################################################################################################
        # HERE YOU ADD CHECKS FOR ANY NEW METHOD ADDED
        # Necessary parameters:
        # Optional:


def run_sm(data):
    ################################################################################################################
    # Run Monte Carlo simulation
    if data['Method'] == 'mcs':
        from UQpyLibraries.SampleMethods import MCS
        print("\nRunning  %k \n", data['Method'])
        rvs = MCS(pdf=data['Probability distribution (pdf)'],
                           pdf_params=data['Probability distribution parameters'],
                           nsamples=data['Number of Samples'])

    ################################################################################################################
    # Run Latin Hypercube sampling
    elif data['Method'] == 'lhs':
        from UQpyLibraries.SampleMethods import LHS
        print("\nRunning  %k \n", data['Method'])
        rvs = LHS(pdf=data['Probability distribution (pdf)'],
                           pdf_params=data['Probability distribution parameters'],
                           nsamples=data['Number of Samples'], lhs_metric=data['distance metric'],
                           lhs_iter=data['iterations'], lhs_criterion=data['LHS criterion'])

    ################################################################################################################
    # Run partially stratified sampling
    elif data['Method'] == 'pss':
        from UQpyLibraries.SampleMethods import PSS
        print("\nRunning  %k \n", data['Method'])
        rvs = PSS(pdf=data['Probability distribution (pdf)'],
                           pdf_params=data['Probability distribution parameters'],
                           pss_design=data['PSS design'], pss_strata=data['PSS strata'])

    ################################################################################################################
    # Run Markov Chain Monte Carlo sampling

    elif data['Method'] == 'mcmc':
        from UQpyLibraries.SampleMethods import MCMC
        print("\nRunning  %k \n", data['Method'])
        rvs = MCMC(pdf_target=data['Target distribution'], mcmc_algorithm=data['MCMC algorithm'],
                 pdf_proposal=data['Proposal distribution'], pdf_proposal_width=data['Proposal distribution width'],
                 pdf_target_params=data['Target distribution parameters'], mcmc_seed=data['seed'],
                 mcmc_burnIn=data['Burn-in samples'])
    ################################################################################################################
    # Run Stochastic Reduced Order Method

    elif data['Method'] == 'srom':
        from UQpyLibraries.SampleMethods import SROM
        print("\nRunning  %k \n", data['Method'])
        if data['Sampling method'] == 'sts':
            from UQpyLibraries.SampleMethods import STS
            sm = STS(pdf=data['Probability distribution (pdf)'],
                          pdf_params=data['Probability distribution parameters'], sts_design=np.array(data['STS design']))
        elif data['Sampling method'] == 'mcmc':
            from UQpyLibraries.SampleMethods import MCMC
            sm = MCMC(pdf_target=data['Target distribution'], mcmc_algorithm=data['MCMC algorithm'],
                 pdf_proposal=data['Proposal distribution'], pdf_proposal_width=data['Proposal distribution width'],
                 pdf_target_params=data['Target distribution parameters'], mcmc_seed=data['seed'],
                 mcmc_burnIn=data['Burn-in samples'])
        rvs = SROM(samples=sm.samples, nsamples=data['Number of Samples'],
                   marginal=data['Probability distribution (pdf)'], moments=data['Moments'],
                   weights_errors=data['Error function weights'], weights_function=data['Sample weights'],
                   properties=data['Properties to match'])
    ################################################################################################################
    # Run stratified sampling

    elif data['Method'] == 'sts':
        from UQpyLibraries.SampleMethods import STS
        print("\nRunning  %k \n", data['Method'])
        rvs = STS(pdf=data['Probability distribution (pdf)'],
                          pdf_params=data['Probability distribution parameters'], sts_design=np.array(data['STS design']))

    ################################################################################################################
    # Run ANY NEW METHOD HERE

    return rvs.samples


<|MERGE_RESOLUTION|>--- conflicted
+++ resolved
@@ -103,11 +103,8 @@
                 shutil.copy(full_file_name, self.args.Output_directory)
 
         shutil.rmtree(self.args.WorkingDir)
-<<<<<<< HEAD
-=======
         shutil.move(self.args.Output_directory, self.args.Model_directory)
 
->>>>>>> 95da6375
         print("\nSuccessful execution of UQpy\n\n")
 
 
@@ -180,7 +177,6 @@
         j = args
 
         # Define the executable shell scripts for the model
-        model_script = './{}'.format(self.model_script)
 
         # Load the UQpyOut.txt
         values = np.loadtxt('LocalChunk_{0}.txt'.format(j+1), dtype=np.float32)
@@ -321,8 +317,7 @@
 
     ################################################################################################################
     # Add available methods Here
-    valid_methods = ['mcs', 'lhs', 'mcmc', 'pss', 'sts', 'SuS', 'srom']
-    print(data)
+    valid_methods = ['mcs', 'lhs', 'mcmc', 'pss', 'sts', 'SuS']
 
     ################################################################################################################
     # Check if requested method is available
@@ -376,7 +371,7 @@
         #                        5. algorithm
         # Optional: 1. Seed, 2. Burn-in
 
-    if data['Method'] == 'mcmc':
+    if 'Method' in data.keys() is 'mcmc':
         if 'Number of Samples' not in data.keys():
             data['Number of Samples'] = None
             warnings.warn("Number of samples not provided. Default number is 100")
@@ -406,28 +401,9 @@
         # Optional:
 
         ################################################################################################################
-        # Stratified sampling (STS) block.
+        # Stratified sampling (PSS) block.
         # Necessary parameters:  1. pdf, 2. pdf parameters 3. sts design
         # Optional:
-
-        ################################################################################################################
-        # Stochastic Reduced Order Model (SROM) block.
-        # Necessary parameters:  1. marginal pdf, 2. moments 3. Error function weights
-        # Optional: 1. Properties to match 2. Error function weights
-
-    if data['Method'] == 'srom':
-        if 'Probability distribution (pdf)' not in data:
-            raise NotImplementedError("Probability distribution not provided")
-        if 'Moments' not in data:
-            raise NotImplementedError("Moments not provided")
-        if 'Error function weights' not in data:
-            raise NotImplementedError("Error function weights not provided")
-        if 'Properties to match' not in data:
-            data['Properties to match'] = None
-            warnings.warn("Properties to match not defined. The default is [1, 1, 0]")
-        if 'Error function weights' not in data:
-            data['Error function weights'] = None
-            warnings.warn("Error function weights not defined. The default is equal weights to each sample")
 
         ################################################################################################################
         # HERE YOU ADD CHECKS FOR ANY NEW METHOD ADDED
@@ -475,34 +451,8 @@
                  pdf_target_params=data['Target distribution parameters'], mcmc_seed=data['seed'],
                  mcmc_burnIn=data['Burn-in samples'])
     ################################################################################################################
-    # Run Stochastic Reduced Order Method
-
-    elif data['Method'] == 'srom':
-        from UQpyLibraries.SampleMethods import SROM
-        print("\nRunning  %k \n", data['Method'])
-        if data['Sampling method'] == 'sts':
-            from UQpyLibraries.SampleMethods import STS
-            sm = STS(pdf=data['Probability distribution (pdf)'],
-                          pdf_params=data['Probability distribution parameters'], sts_design=np.array(data['STS design']))
-        elif data['Sampling method'] == 'mcmc':
-            from UQpyLibraries.SampleMethods import MCMC
-            sm = MCMC(pdf_target=data['Target distribution'], mcmc_algorithm=data['MCMC algorithm'],
-                 pdf_proposal=data['Proposal distribution'], pdf_proposal_width=data['Proposal distribution width'],
-                 pdf_target_params=data['Target distribution parameters'], mcmc_seed=data['seed'],
-                 mcmc_burnIn=data['Burn-in samples'])
-        rvs = SROM(samples=sm.samples, nsamples=data['Number of Samples'],
-                   marginal=data['Probability distribution (pdf)'], moments=data['Moments'],
-                   weights_errors=data['Error function weights'], weights_function=data['Sample weights'],
-                   properties=data['Properties to match'])
-    ################################################################################################################
     # Run stratified sampling
 
-    elif data['Method'] == 'sts':
-        from UQpyLibraries.SampleMethods import STS
-        print("\nRunning  %k \n", data['Method'])
-        rvs = STS(pdf=data['Probability distribution (pdf)'],
-                          pdf_params=data['Probability distribution parameters'], sts_design=np.array(data['STS design']))
-
     ################################################################################################################
     # Run ANY NEW METHOD HERE
 

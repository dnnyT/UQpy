import os
import shutil
from UQpyLibraries.SampleMethods import *
from UQpyLibraries.Reliability import  *


class RunCommandLine:

    def __init__(self, argparseobj):

        self.args = argparseobj
        ################################################################################################################
        # Create a unique temporary directory. Remove after completion.
        self.current_dir = os.getcwd()
        dir_path = os.path.join(self.current_dir, 'tmp')
        if os.path.exists(dir_path) and os.path.isdir(dir_path):
            shutil.rmtree(dir_path)
        os.makedirs('tmp', exist_ok=True)
        self.args.WorkingDir = os.path.join(os.sep, self.current_dir, 'tmp')

        src_files = os.listdir(self.args.Model_directory)
        for file_name in src_files:
            full_file_name = os.path.join(self.args.Model_directory, file_name)

            # Copy ALL files from Model_directory to Working_directory
            if os.path.isfile(full_file_name):
                shutil.copy(full_file_name, self.args.WorkingDir)

        os.chdir(os.path.join(self.current_dir, self.args.WorkingDir))

        ################################################################################################################
        # Read  UQpy parameter file
        from UQpyLibraries import ReadInputFile

        if not os.path.isfile('UQpy_Params.txt'):
            print("Error: UQpy parameters file does not exist")
            sys.exit()
        else:
            data = ReadInputFile.readfile('UQpy_Params.txt')

        ################################################################################################################
        # Run UQpy

        print("\nExecuting UQpy...\n")
        ################################################################################################################

        # Run Selected method
        if data['Method'] in ['SuS']:
            self.run_reliability(data)
        elif data['Method'] in ['mcs', 'lhs', 'mcmc', 'pss', 'sts']:
            self.run_uq(data)

    def run_uq(self, data):

        # Steps:
        # Initialize the sampling method (Check if UQpy_Params.txt contains all the necessary information)
        # Actually run the selected sampling method in U(0, 1) and transform to the original space
        # Save the samples in a .txt (or .csv) file
        # If a solver (black box model) is provided then:
        #                              If parallel processing is selected: Split the samples into chunks
        # Run the model
        # Save the model evaluations

        # Brute-force sampling methods. Set the adaptivity flag False
        self.args.Adaptive = False
        ################################################################################################################
        # Initialize the requested UQpy method: Check if all necessary parameters are defined in the UQpyParams.txt file
        init_sm(data)

        ################################################################################################################
        # Run the requested UQpy method and save the samples into file 'UQpyOut.txt'
<<<<<<< HEAD
        samples_01 = run_sm(data)
        # Transform samples to the original parameter space
        if data['Method'] != 'mcmc':
            samples = transform_pdf(samples_01, data['Probability distribution (pdf)'],
                                    data['Probability distribution parameters'])
        else:
            samples = samples_01
        if 'SROM' in data:
            if data['SROM'] == 'Yes':
                from UQpyLibraries.SampleMethods import SROM
                print("\nRunning  %k \n", 'SROM')
                srom = SROM(samples=samples, nsamples=data['Number of Samples'],
                               marginal=data['Probability distribution (pdf)'], moments=data['Moments'],
                               weights_errors=data['Error function weights'], weights_function=data['Sample weights'],
                               properties=data['Properties to match'],
                               params=data['Probability distribution parameters'])
                header = ', '.join('Weights')
                np.savetxt('UQpyOut_weights.txt', srom.probability, header=str(header), fmt='%0.5f')
=======
        rvs = run_sm(data)
>>>>>>> c14683b8

        # Save the samples in a .txt file
        save_txt(data['Names of random variables'], rvs.samples)

        # Save the samples in a .csv file
        save_csv(data['Names of random variables'], rvs.samples)


        ################################################################################################################
        # Split the samples into chunks in order to sent to each processor in case of parallel computing

        if self.args.ParallelProcessing is True:
            if rvs.samples.shape[0] <= self.args.CPUs:
                self.args.CPUs = rvs.samples.shape[0]
                self.args.CPUs_flag = True
                print('The number of CPUs used is\n %', rvs.samples.shape[0])
            chunk_samples_cores(data, rvs.samples, self.args)

        ################################################################################################################
        # If a model is provided then run it

        if self.args.Solver is not None:
            RunModel(self.args)

        ################################################################################################################
        # Move the data to directory simUQpyOut/ , delete the temp/ directory
        # and terminate the program

        _files = list()
        _files.append('UQpy_Samples.csv')
        _files.append('UQpy_Samples.txt')

        if self.args.Solver is not None:
            src_files = [filename for filename in os.listdir(self.args.WorkingDir) if filename.startswith("UQpy_eval_")]
            for file in src_files:
                file_new = file.replace("UQpy_eval_", "Model_")
                os.rename(file, file_new)
                _files.append(file_new)
<<<<<<< HEAD
            _files.append('UQpyOut.csv')
            _files.append('UQpyOut.txt')
            if 'SROM' in data:
                if data['SROM'] == 'Yes':
                    _files.append('UQpyOut_weights.txt')
=======
>>>>>>> c14683b8

        for file_name in _files:
            full_file_name = os.path.join(self.args.WorkingDir, file_name)
            shutil.copy(full_file_name, self.args.Output_directory)

        shutil.rmtree(self.args.WorkingDir)
        shutil.move(self.args.Output_directory, self.args.Model_directory)

        ################################################################################################################
        print("\nSuccessful execution of UQpy\n\n")

    def run_reliability(self, data):
        init_rm(data)
        if data['Method'] == 'SuS':
            from UQpyLibraries.Reliability import SubsetSimulation
            self.args.CPUs_flag = True
            self.args.ParallelProcessing = False
            self.args.Adaptive = True
            sus = run_rm(self, data)

            # Save the samples in a .txt file
            save_txt(data['Names of random variables'], sus.samples)

            # Save the samples in a .csv file
            save_csv(data['Names of random variables'], sus.samples)

            # Save the probability of failure in a .txt file
            print(sus.pf)
            with open('PF.txt', 'wb') as f:
                np.savetxt(f, [sus.pf], fmt='%0.6f')
                np.savetxt(f, [sus.cov], fmt='%0.6f')
        ################################################################################################################
        # Move the data to directory simUQpyOut/ , delete the temp/ directory
        # and terminate the program

        _files = list()
        _files.append('UQpy_Samples.csv')
        _files.append('UQpy_Samples.txt')
        _files.append('PF.txt')

        for file_name in _files:
            full_file_name = os.path.join(self.args.WorkingDir, file_name)
            shutil.copy(full_file_name, self.args.Output_directory)

        shutil.rmtree(self.args.WorkingDir)
        shutil.move(self.args.Output_directory, self.args.Model_directory)

        ################################################################################################################
        print("\nSuccessful execution of UQpy\n\n")


class RunModel:

    """
    A class used to run the computational model.

    :param args
    """
    def __init__(self, args):

        self.CPUs = args.CPUs
        self.model_script = args.Solver
        self.input_script = args.Input_Shell_Script
        self.output_script = args.Output_Shell_Script
        self.current_dir = os.getcwd()
        self.Adaptive = args.Adaptive
        parallel_processing = args.ParallelProcessing

        if parallel_processing is True:
            self.values = self.multi_core()
        else:
            self.values = self.run_model()

    def run_model(self):
        import time
        start_time = time.time()

        # Load the UQpyOut.txt
        values = np.loadtxt('UQpy_Samples.txt', dtype=np.float32)

        print("\nEvaluating the model...\n")

        if self.Adaptive is True:
            values = values.reshape(1, values.shape[0])

        for i in range(values.shape[0]):
            # Write each value of UQpyOut.txt into a *.txt file
            with open('UQpy_run_{0}.txt'.format(i), 'wb') as f:
                np.savetxt(f, values[i, :], fmt='%0.5f')

            # Run the Input_Shell_Script.sh in order to create the input file for the model
            join_input_script = './{0} {1}'.format(self.input_script, i)
            os.system(join_input_script)

            # Run the Model.sh in order to run the model
            join_model_script = './{0} {1}'.format(self.model_script, i)
            os.system(join_model_script)

            # Run the Output_Shell_Script.sh  in order to create the input file of the model for UQpy
            join_output_script = './{0} {1}'.format(self.output_script, i)
            os.system(join_output_script)

            model_eval = np.loadtxt('UQpy_eval_{}.txt'.format(i))
            os.remove('UQpy_eval_{}.txt'.format(i))

        end_time = time.time()
        print('Total time:', end_time - start_time, "(sec)")
        return model_eval

    def run_parallel_model(self, args, multi=False, queue=0):
        import os
        from multiprocessing import Lock
        j = args

        # Define the executable shell scripts for the model

        # Load the UQpyOut.txt
        values = np.loadtxt('UQpy_Batch_{0}.txt'.format(j+1), dtype=np.float32)
        index = np.loadtxt('UQpy_Batch_index_{0}.txt'.format(j + 1))

        if index.size == 1:
            index = []
            values = values.reshape(1, values.shape[0])
            index.append(np.loadtxt('UQpy_Batch_index_{0}.txt'.format(j+1)))
        else:
            index = np.loadtxt('UQpy_Batch_index_{0}.txt'.format(j + 1))

        count = 0
        for i in index:
            lock = Lock()
            lock.acquire()  # will block if lock is already held

            # Write each value of UQpyOut.txt into a *.txt file
            np.savetxt('UQpy_run_{0}.txt'.format(int(i)), values[count, :], newline=' ', delimiter=',', fmt='%0.5f')

            # Run the Input_Shell_Script.sh in order to create the input file for the model
            join_input_script = './{0} {1}'.format(self.input_script, int(i))
            os.system(join_input_script)

            # Run the Model.sh in order to run the model
            join_model_script = './{0} {1}'.format(self.model_script, int(i))
            os.system(join_model_script)

            # Run the Output_Shell_Script.sh  in order to create the input file of the model for UQpy
            join_output_script = './{0} {1}'.format(self.output_script, int(i))
            os.system(join_output_script)

            model_eval = np.loadtxt('UQpy_eval_{0}.txt'.format(int(i)))
            os.remove('UQpy_eval_{0}.txt'.format(i))
            count = count + 1
            lock.release()

        if multi:
            queue.put(model_eval)

        return model_eval

    def multi_core(self):
        from multiprocessing import Process
        from multiprocessing import Queue
        import time

        start_time = time.time()

        print("\nEvaluating the model...\n")

        results = []
        queues = [Queue() for i in range(self.CPUs)]

        args = [(i, True, queues[i]) for i in range(self.CPUs)]

        jobs = [Process(target=self.run_parallel_model, args=a) for a in args]

        for j in jobs:
            j.start()
        for q in queues:
            results.append(q.get())
        for j in jobs:
            j.join()
        end_time = time.time()
        print('Total time:', end_time - start_time, "(sec)")
        return results


def chunk_samples_cores(data, samples, args):

    header = ', '.join(data['Names of random variables'])
    # In case of parallel computing divide the samples into chunks in order to sent to each processor
    chunks = args.CPUs
    if args.Adaptive is True:
        for i in range(args.CPUs):
            np.savetxt('UQpy_Batch_{0}.txt'.format(i+1), samples[range(i-1, i), :], header=str(header), fmt='%0.5f')
            np.savetxt('UQpy_Batch_index_{0}.txt'.format(i+1), np.array(i).reshape(1,))

    else:
        size = np.array([np.ceil(samples.shape[0]/chunks) for i in range(args.CPUs)]).astype(int)
        dif = np.sum(size) - samples.shape[0]
        count = 0
        for k in range(dif):
            size[count] = size[count] - 1
            count = count + 1
        for i in range(args.CPUs):
            if i == 0:
                lines = range(size[i])
            else:
                lines = range(int(np.sum(size[:i])), int(np.sum(size[:i+1])))
            np.savetxt('UQpy_Batch_{0}.txt'.format(i+1), samples[lines, :], header=str(header), fmt='%0.5f')
            np.savetxt('UQpy_Batch_index_{0}.txt'.format(i+1), lines)


def chunk_samples_nodes(data, samples, args):

    header = ', '.join(data['Names of random variables'])

    # In case of cluster divide the samples into chunks in order to sent to each processor
    chunks = args.nodes
    size = np.array([np.ceil(samples.shape[0]/chunks) in range(args.nodes)]).astype(int)
    dif = np.sum(size) - samples.shape[0]
    count = 0
    for k in range(dif):
        size[count] = size[count] - 1
        count = count + 1
    for i in range(args.nodes):
        if i == 0:
            lines = range(0, size[i])
        else:
            lines = range(int(np.sum(size[:i])), int(np.sum(size[:i+1])))

<<<<<<< HEAD
        np.savetxt('ClusterChunk_{0}.txt'.format(i+1), samples[lines, :], header=str(header), fmt='%0.5f')
        np.savetxt('ClusterChunk_index_{0}.txt'.format(i+1), lines)


def init_sm(data):

    ################################################################################################################
    # Add available methods Here
    valid_methods = ['mcs', 'lhs', 'mcmc', 'pss', 'sts', 'SuS', 'srom']

    ################################################################################################################
    # Check if requested method is available

    if 'Method' in data.keys():
        if data['Method'] not in valid_methods:
            raise NotImplementedError("Method - %s not available" % data['Method'])
    else:
        raise NotImplementedError("No sampling method was provided")

    ################################################################################################################
    # Monte Carlo simulation block.
    # Necessary parameters:  1. Probability distribution, 2. Probability distribution parameters
    # Optional:

    if data['Method'] == 'mcs':
        if 'Number of Samples' not in data.keys():
            data['Number of Samples'] = None
            warnings.warn("Number of samples not provided. Default number is 100")
        if 'Probability distribution (pdf)' not in data.keys():
            raise NotImplementedError("Probability distribution not provided")
        elif 'Probability distribution parameters' not in data.keys():
            raise NotImplementedError("Probability distribution parameters not provided")

    ################################################################################################################
    # Latin Hypercube simulation block.
    # Necessary parameters:  1. Probability distribution, 2. Probability distribution parameters
    # Optional: 1. Criterion, 2. Metric, 3. Iterations

    if data['Method'] == 'lhs':
        if 'Number of Samples' not in data:
            data['Number of Samples'] = None
            warnings.warn("Number of samples not provided. Default number is 100")
        if 'Probability distribution (pdf)' not in data:
            raise NotImplementedError("Probability distribution not provided")
        if 'Probability distribution parameters' not in data:
            raise NotImplementedError("Probability distribution parameters not provided")
        if 'LHS criterion' not in data:
            data['LHS criterion'] = 'random'
            warnings.warn("LHS criterion not defined. The default is centered")
        if 'distance metric' not in data:
            data['distance metric'] = 'euclidean'
            warnings.warn("Distance metric for the LHS not defined. The default is Euclidean")
        if 'iterations' not in data:
            data['iterations'] = 1000
            warnings.warn("Iterations for the LHS not defined. The default number is 1000")

    ####################################################################################################################
    # Markov Chain Monte Carlo simulation block.
    # Necessary parameters:  1. Proposal pdf, 2. Probability pdf width, 3. Target pdf, 4. Target pdf parameters
    #                        5. algorithm
    # Optional: 1. Seed, 2. Burn-in

    if data['Method'] == 'mcmc':
        if 'Number of Samples' not in data:
            data['Number of Samples'] = 100
            warnings.warn("Number of samples not provided. Default number is 100")
        if 'MCMC algorithm' not in data:
            warnings.warn("MCMC algorithm not provided. The Metropolis-Hastings algorithm will be used")
            data['MCMC algorithm'] = 'MH'
        else:
            if data['MCMC algorithm'] not in ['MH', 'MMH']:
                warnings.warn("MCMC algorithm not available. The Metropolis-Hastings algorithm will be used")
                data['MCMC algorithm'] = 'MH'
        if 'Proposal distribution' not in data:
            raise NotImplementedError("Proposal distribution not provided")
        if 'Proposal distribution width' not in data:
            raise NotImplementedError("Proposal distribution parameters (width) not provided")
        if data['MCMC algorithm'] == 'MH':
            if 'Number of random variables' not in data:
                if 'Names of random variables ' not in data:
                    raise NotImplementedError("Dimension of the problem not specified")
                else:
                    data['Number of random variables'] = len(data['Names of random variables'])
            if 'Target distribution parameters' not in data:
                raise NotImplementedError("Target distribution parameters not provided")
        if data['MCMC algorithm'] == 'MMH':
            if 'Marginal Target distribution parameters' not in data:
                raise NotImplementedError("Marginal Target distribution parameters not provided")
        if 'Burn-in samples' not in data:
            data['Burn-in samples'] = 1
            warnings.warn("Number of samples to skip in order to avoid burn-in not provided."
                          "The default will be set equal to 1")
        if 'seed' not in data:
            data['seed'] = np.zeros(len(data['Names of random variables']))
            warnings.warn("Chain will start from 0")

    ################################################################################################################
    # Partially stratified sampling (PSS) block.
    # Necessary parameters:  1. pdf, 2. pdf parameters 3. pss design 3. pss strata
    # Optional:
    # TODO: PSS block
    ################################################################################################################
    # Stratified sampling (STS) block.
    # Necessary parameters:  1. pdf, 2. pdf parameters 3. sts design
    # Optional:
    # TODO: STS block
    ################################################################################################################
    # HERE YOU ADD CHECKS FOR ANY NEW METHOD ADDED
    # Necessary parameters:
    # Optional:
    # TODO: Subset Simulation block
    ################################################################################################################
    # Stochastic Reduced Order Model (SROM) block.
    # Necessary parameters:  1. marginal pdf, 2. moments 3. Error function weights
    # Optional: 1. Properties to match 2. Error function weights

    if 'SROM' in data:
        if data['SROM'] is True:
            if 'Probability distribution (pdf)' not in data:
                raise NotImplementedError("Probability distribution not provided")
            if 'Moments' not in data:
                raise NotImplementedError("Moments not provided")
            if 'Error function weights' not in data:
                raise NotImplementedError("Error function weights not provided")
            if 'Properties to match' not in data:
                data['Properties to match'] = None
                warnings.warn("Properties to match not defined. The default is [1, 1, 0]")
            if 'Error function weights' not in data:
                data['Error function weights'] = None
                warnings.warn("Error function weights not defined. The default is equal weights to each sample")


def run_sm(data):
    ################################################################################################################
    # Run Monte Carlo simulation
    if data['Method'] == 'mcs':
        from UQpyLibraries.SampleMethods import MCS
        print("\nRunning  %k \n", data['Method'])
        rvs = MCS(pdf=data['Probability distribution (pdf)'],
                  pdf_params=data['Probability distribution parameters'],
                  nsamples=data['Number of Samples'])

    ################################################################################################################
    # Run Latin Hypercube sampling
    elif data['Method'] == 'lhs':
        from UQpyLibraries.SampleMethods import LHS
        print("\nRunning  %k \n", data['Method'])
        rvs = LHS(pdf=data['Probability distribution (pdf)'],
                  pdf_params=data['Probability distribution parameters'],
                  nsamples=data['Number of Samples'], lhs_metric=data['distance metric'],
                  lhs_iter=data['iterations'], lhs_criterion=data['LHS criterion'])

    ################################################################################################################
    # Run partially stratified sampling
    elif data['Method'] == 'pss':
        from UQpyLibraries.SampleMethods import PSS
        print("\nRunning  %k \n", data['Method'])
        rvs = PSS(pdf=data['Probability distribution (pdf)'],
                  pdf_params=data['Probability distribution parameters'],
                  pss_design=data['PSS design'], pss_strata=data['PSS strata'])

    ################################################################################################################
    # Run Markov Chain Monte Carlo sampling

    elif data['Method'] == 'mcmc':
        from UQpyLibraries.SampleMethods import MCMC
        print("\nRunning  %k \n", data['Method'])
        rvs = MCMC(dim=data['Number of random variables'], pdf_target=data['Target distribution'],
                   mcmc_algorithm=data['MCMC algorithm'], pdf_proposal=data['Proposal distribution'],
                   pdf_proposal_width=data['Proposal distribution width'],
                   pdf_target_params=data['Target distribution parameters'], mcmc_seed=data['seed'],
                   pdf_marg_target_params=data['Marginal Target distribution parameters'],
                   pdf_marg_target=data['Marginal target distribution'],
                   mcmc_burnIn=data['Burn-in samples'], nsamples=data['Number of Samples'])
    ################################################################################################################
    # Run stratified sampling
    # TODO: PSS sampling

    ################################################################################################################
    # Run ANY NEW METHOD HERE
    # TODO: STS sampling

    elif data['Method'] == 'sts':
        from UQpyLibraries.SampleMethods import STS
        print("\nRunning  %k \n", data['Method'])
        rvs = STS(pdf=data['Probability distribution (pdf)'],
                  pdf_params=data['Probability distribution parameters'], sts_design=data['STS design'])

    ################################################################################################################
    # Run ANY NEW METHOD HERE
    # TODO: ROM sampling

    ################################################################################################################
    # Run ANY NEW METHOD HERE
    # TODO: Subset Simulation

    return rvs.samples
=======
        np.savetxt('UQpy_Batch_{0}.txt'.format(i+1), samples[lines, :], header=str(header), fmt='%0.5f')
        np.savetxt('UQpy_Batch_index_{0}.txt'.format(i+1), lines)
>>>>>>> c14683b8


def save_csv(headers, param_values):

    index = np.array(range(1, param_values.shape[0] + 1)).astype(int)
    param_values = np.hstack((index.reshape(index.shape[0], 1), param_values))
    expand_header = list()
    expand_header.append('Run')
    for i in range(len(headers)):
        expand_header.append(headers[i])
    import csv
    with open('UQpy_Samples.csv', "w") as output:
        writer = csv.writer(output, lineterminator='\n')
        writer.writerow(expand_header)
        for val in param_values:
            writer.writerow(val)


def save_txt(headers, param_values):
    index = np.array(range(1, param_values.shape[0] + 1)).astype(int)
    param_values = np.hstack((index.reshape(index.shape[0], 1), param_values))
    expand_header = list()
    expand_header.append('Run')
    for i in range(len(headers)):
        expand_header.append(headers[i])

    header = ', '.join(expand_header)
    np.savetxt('UQpy_Samples.txt', param_values, header=str(header), fmt='%0.5f')
<|MERGE_RESOLUTION|>--- conflicted
+++ resolved
@@ -1,4 +1,6 @@
+import numpy as np
 import os
+import sys
 import shutil
 from UQpyLibraries.SampleMethods import *
 from UQpyLibraries.Reliability import  *
@@ -69,7 +71,7 @@
 
         ################################################################################################################
         # Run the requested UQpy method and save the samples into file 'UQpyOut.txt'
-<<<<<<< HEAD
+        rvs = run_sm(data)
         samples_01 = run_sm(data)
         # Transform samples to the original parameter space
         if data['Method'] != 'mcmc':
@@ -88,16 +90,12 @@
                                params=data['Probability distribution parameters'])
                 header = ', '.join('Weights')
                 np.savetxt('UQpyOut_weights.txt', srom.probability, header=str(header), fmt='%0.5f')
-=======
-        rvs = run_sm(data)
->>>>>>> c14683b8
 
         # Save the samples in a .txt file
         save_txt(data['Names of random variables'], rvs.samples)
 
         # Save the samples in a .csv file
         save_csv(data['Names of random variables'], rvs.samples)
-
 
         ################################################################################################################
         # Split the samples into chunks in order to sent to each processor in case of parallel computing
@@ -129,14 +127,6 @@
                 file_new = file.replace("UQpy_eval_", "Model_")
                 os.rename(file, file_new)
                 _files.append(file_new)
-<<<<<<< HEAD
-            _files.append('UQpyOut.csv')
-            _files.append('UQpyOut.txt')
-            if 'SROM' in data:
-                if data['SROM'] == 'Yes':
-                    _files.append('UQpyOut_weights.txt')
-=======
->>>>>>> c14683b8
 
         for file_name in _files:
             full_file_name = os.path.join(self.args.WorkingDir, file_name)
@@ -176,6 +166,11 @@
         _files.append('UQpy_Samples.csv')
         _files.append('UQpy_Samples.txt')
         _files.append('PF.txt')
+            _files.append('UQpyOut.csv')
+            _files.append('UQpyOut.txt')
+            if 'SROM' in data:
+                if data['SROM'] == 'Yes':
+                    _files.append('UQpyOut_weights.txt')
 
         for file_name in _files:
             full_file_name = os.path.join(self.args.WorkingDir, file_name)
@@ -207,7 +202,9 @@
 
         if parallel_processing is True:
             self.values = self.multi_core()
+
         else:
+            self.ParallelProcessing = False
             self.values = self.run_model()
 
     def run_model(self):
@@ -365,7 +362,8 @@
         else:
             lines = range(int(np.sum(size[:i])), int(np.sum(size[:i+1])))
 
-<<<<<<< HEAD
+        np.savetxt('UQpy_Batch_{0}.txt'.format(i+1), samples[lines, :], header=str(header), fmt='%0.5f')
+        np.savetxt('UQpy_Batch_index_{0}.txt'.format(i+1), lines)
         np.savetxt('ClusterChunk_{0}.txt'.format(i+1), samples[lines, :], header=str(header), fmt='%0.5f')
         np.savetxt('ClusterChunk_index_{0}.txt'.format(i+1), lines)
 
@@ -563,10 +561,6 @@
     # TODO: Subset Simulation
 
     return rvs.samples
-=======
-        np.savetxt('UQpy_Batch_{0}.txt'.format(i+1), samples[lines, :], header=str(header), fmt='%0.5f')
-        np.savetxt('UQpy_Batch_index_{0}.txt'.format(i+1), lines)
->>>>>>> c14683b8
 
 
 def save_csv(headers, param_values):

import numpy as np
import os
import sys
import shutil
from UQpyLibraries.SampleMethods import transform_pdf
import warnings


class RunCommandLine:

    def __init__(self, argparseobj):

        self.args = argparseobj
        ################################################################################################################
        # Create a unique temporary directory. Remove after completion.
        self.current_dir = os.getcwd()
        dir_path = os.path.join(self.current_dir, 'tmp')
        if os.path.exists(dir_path) and os.path.isdir(dir_path):
            shutil.rmtree(dir_path)
        os.makedirs('tmp', exist_ok=True)
        self.args.WorkingDir = os.path.join(os.sep, self.current_dir, 'tmp')

        src_files = os.listdir(self.args.Model_directory)
        for file_name in src_files:
            full_file_name = os.path.join(self.args.Model_directory, file_name)

            # Copy ALL files from Model_directory to Working_directory
            if os.path.isfile(full_file_name):
                shutil.copy(full_file_name, self.args.WorkingDir)

        ################################################################################################################
        # Run UQpy

        print("\nExecuting UQpy...\n")
        self.run_uq()

    def run_uq(self):

        os.chdir(os.path.join(self.current_dir, self.args.WorkingDir))

        ################################################################################################################
        # Read  UQpy parameter file
        from UQpyLibraries import ReadInputFile

        if not os.path.isfile('UQpy_Params.txt'):
            print("Error: UQpy parameters file does not exist")
            sys.exit()
        else:
            data = ReadInputFile.readfile('UQpy_Params.txt')

        ################################################################################################################
        # Initialize the requested UQpy method: Check if all necessary parameters are defined in the UQpyParams.txt file
        init_sm(data)

        ################################################################################################################
        # Run the requested UQpy method and save the samples into file 'UQpyOut.txt'
        samples_01 = run_sm(data)

        # Transform samples to the original parameter space
        samples = transform_pdf(samples_01, data['Probability distribution (pdf)'],
                                data['Probability distribution parameters'])

        header = ', '.join(data['Names of random variables'])
        np.savetxt('UQpyOut.txt', samples, header=str(header), fmt='%0.5f')

        ################################################################################################################
        # Split the samples into chunks in order to sent to each processor in case of parallel computing, else save them
        # into file UQpyOut.txt
        if self.args.CPUs != 0:
            if samples.shape[0] <= self.args.CPUs:
                self.args.CPUs = samples.shape[0]
                self.args.CPUs_reduced = True
                print('The number of CPUs used is\n %', samples.shape[0])
            else:
                self.args.CPUs_reduced = False
            chunk_samples_cores(data, samples, self.args)
        else:
            self.args.CPUs_reduced = False

        ################################################################################################################
        # If a model is provided then run it, else move the data to directory simUQpyOut/ , delete the temp/ directory
        # and terminate the program

        if self.args.Model is None:
            full_file_name = os.path.join(self.args.WorkingDir, 'UQpyOut.txt')
            if os.path.isfile(full_file_name):
                shutil.copy(full_file_name, self.args.Output_directory)

        else:
            RunModel(model_script=self.args.Model, input_script=self.args.Input_Shell_Script,
                     output_script=self.args.Output_Shell_Script,
                     cpu=self.args.CPUs, cpu_red=self.args.CPUs_reduced)

            src_files = [filename for filename in os.listdir(self.args.WorkingDir) if filename.startswith("UQpyInput_")]
            _files = []
            for file in src_files:
                file_new = file.replace("UQpyInput_", "Model_")
                os.rename(file, file_new)
                _files.append(file_new)
            _files.append('UQpyOut.txt')

            for file_name in _files:
                full_file_name = os.path.join(self.args.WorkingDir, file_name)
                shutil.copy(full_file_name, self.args.Output_directory)

        shutil.rmtree(self.args.WorkingDir)
        shutil.move(self.args.Output_directory, self.args.Model_directory)

        print("\nSuccessful execution of UQpy\n\n")


class RunModel:

    """
    A class used to run the computational model.

    :param cpu:  Number of CPUs for parallel processing
    :type cpu: int
    :param model_script: UQpy_Model.sh script
    :param input_script: UQpy_Input.sh script
    :param output_script: UQpy_Output.sh script
    :param cpu_red: Number of cores to be used

    """
    def __init__(self,  cpu=None, model_script=None, input_script=None, output_script=None, cpu_red=None):

        self.CPUs = cpu
        self.model_script = model_script
        self.input_script = input_script
        self.output_script = output_script
        self.current_dir = os.getcwd()
        self.CPUs_reduced = cpu_red

        if self.CPUs != 0:
            import multiprocessing
            n_cpu = multiprocessing.cpu_count()
            if self.CPUs > n_cpu:
                print("Error: You have available {0:1d} CPUs. Start parallel computing  using {0:1d} CPUs".format(np))
                self.CPUs = n_cpu
            self.ParallelProcessing = True
            self.values = self.multi_core()

        else:
            self.ParallelProcessing = False
            self.values = self.run_model()

    def run_model(self):
        import time
        start_time = time.time()

        # Load the UQpyOut.txt
        values = np.loadtxt('UQpyOut.txt', dtype=np.float32)

        print("\nEvaluating the model...\n")
        model_eval = []
        for i in range(values.shape[0]):
            # Write each value of UQpyOut.txt into a *.txt file
            with open('TEMP_val_{0}.txt'.format(i), 'wb') as f:
                np.savetxt(f, values[i, :], fmt='%0.5f')

            # Run the Input_Shell_Script.sh in order to create the input file for the model
            join_input_script = './{0} {1}'.format(self.input_script, i)
            os.system(join_input_script)

            # Run the Model.sh in order to run the model
            join_model_script = './{0} {1}'.format(self.model_script, i)
            os.system(join_model_script)

            # Run the Output_Shell_Script.sh  in order to create the input file of the model for UQpy
            join_output_script = './{0} {1}'.format(self.output_script, i)
            os.system(join_output_script)

            model_eval.append(np.loadtxt('UQpyInput_{}.txt'.format(i), dtype=np.float32))

        end_time = time.time()
        print(end_time - start_time, "(sec)- Serial")
        return model_eval

    def run_parallel_model(self, args, multi=False, queue=0):
        import os
        from multiprocessing import Lock
        j = args

        # Define the executable shell scripts for the model

        # Load the UQpyOut.txt
        values = np.loadtxt('LocalChunk_{0}.txt'.format(j+1), dtype=np.float32)
        index = np.loadtxt('LocalChunk_index_{0}.txt'.format(j+1))

        model_eval = []
        if self.CPUs_reduced is True:

            # Write each value of UQpyOut.txt into a *.txt file
            np.savetxt('TEMP_val_{0}.txt'.format(int(index)), values, newline=' ', delimiter=',',  fmt='%0.5f')

            # Run the Input_Shell_Script.sh in order to create the input file for the model
            join_input_script = './{0} {1}'.format(self.input_script, int(index))
            os.system(join_input_script)

            # Run the Model.sh in order to run the model
            join_model_script = './{0} {1}'.format(self.model_script, int(index))
            os.system(join_model_script)

            # Run the Output_Shell_Script.sh  in order to create the input file of the model for UQpy
            join_output_script = './{0} {1}'.format(self.output_script, int(index))
            os.system(join_output_script)

            model_eval.append(np.loadtxt('UQpyInput_{0}.txt'.format(int(index)), dtype=np.float32))

            if multi:
                queue.put(model_eval)

        else:
            count = 0
            for i in index:
                lock = Lock()

                lock.acquire()  # will block if lock is already held

                # Write each value of UQpyOut.txt into a *.txt file
                np.savetxt('TEMP_val_{0}.txt'.format(int(i)), values[count, :], newline=' ', delimiter=',', fmt='%0.5f')

                # Run the Input_Shell_Script.sh in order to create the input file for the model
                join_input_script = './{0} {1}'.format(self.input_script, int(i))
                os.system(join_input_script)

                # Run the Model.sh in order to run the model
                join_model_script = './{0} {1}'.format(self.model_script, int(i))
                os.system(join_model_script)

                # Run the Output_Shell_Script.sh  in order to create the input file of the model for UQpy
                join_output_script = './{0} {1}'.format(self.output_script, int(i))
                os.system(join_output_script)

                model_eval.append(np.loadtxt('UQpyInput_{0}.txt'.format(int(i)), dtype=np.float32))
                count = count + 1
                lock.release()

            if multi:
                queue.put(model_eval)

        return model_eval

    def multi_core(self):
        from multiprocessing import Process
        from multiprocessing import Queue
        import time

        start_time = time.time()

        print("\nEvaluating the model...\n")

        results = []
        queues = [Queue() for i in range(self.CPUs)]

        args = [(i, True, queues[i]) for i in range(self.CPUs)]

        jobs = [Process(target=self.run_parallel_model, args=a) for a in args]

        for j in jobs:
            j.start()
        for q in queues:
            results.append(q.get())
        for j in jobs:
            j.join()
        end_time = time.time()
        print(end_time - start_time, "(sec)-Parallel")
        return results


def chunk_samples_cores(data, samples, args):

    header = ', '.join(data['Names of random variables'])

    # In case of parallel computing divide the samples into chunks in order to sent to each processor
    chunks = args.CPUs
    if args.CPUs_reduced is True:
        for i in range(args.CPUs):
            np.savetxt('LocalChunk_{0}.txt'.format(i+1), samples[range(i-1, i), :], header=str(header), fmt='%0.5f')
            np.savetxt('LocalChunk_index_{0}.txt'.format(i+1), np.array(i).reshape(1,))

    else:
        size = np.array([np.ceil(samples.shape[0]/chunks) in range(args.CPUs)]).astype(int)
        dif = np.sum(size) - samples.shape[0]
        count = 0
        for k in range(dif):
            size[count] = size[count] - 1
            count = count + 1
        for i in range(args.CPUs):
            if i == 0:
                lines = range(0, size[i])
            else:
                lines = range(int(np.sum(size[:i])), int(np.sum(size[:i+1])))

            np.savetxt('LocalChunk_{0}.txt'.format(i+1), samples[lines, :], header=str(header), fmt='%0.5f')
            np.savetxt('LocalChunk_index_{0}.txt'.format(i+1), lines)


def chunk_samples_nodes(data, samples, args):

    header = ', '.join(data['Names of random variables'])

    # In case of cluster divide the samples into chunks in order to sent to each processor
    chunks = args.nodes
    size = np.array([np.ceil(samples.shape[0]/chunks) in range(args.nodes)]).astype(int)
    dif = np.sum(size) - samples.shape[0]
    count = 0
    for k in range(dif):
        size[count] = size[count] - 1
        count = count + 1
    for i in range(args.nodes):
        if i == 0:
            lines = range(0, size[i])
        else:
            lines = range(int(np.sum(size[:i])), int(np.sum(size[:i+1])))

        np.savetxt('ClusterChunk_{0}.txt'.format(i+1), samples[lines, :], header=str(header), fmt='%0.5f')
        np.savetxt('ClusterChunk_index_{0}.txt'.format(i+1), lines)


def init_sm(data):

    ################################################################################################################
    # Add available methods Here
    valid_methods = ['mcs', 'lhs', 'mcmc', 'pss', 'sts', 'SuS', 'srom']

    ################################################################################################################
    # Check if requested method is available

    if 'Method' in data.keys():
        if data['Method'] not in valid_methods:
            raise NotImplementedError("Method - %s not available" % data['Method'])
    else:
        raise NotImplementedError("No sampling method was provided")

    ################################################################################################################
    # Monte Carlo simulation block.
    # Necessary parameters:  1. Probability distribution, 2. Probability distribution parameters
    # Optional:

    if data['Method'] == 'mcs':
        if 'Number of Samples' not in data.keys():
            data['Number of Samples'] = None
            warnings.warn("Number of samples not provided. Default number is 100")
        if 'Probability distribution (pdf)' not in data.keys():
            raise NotImplementedError("Probability distribution not provided")
        elif 'Probability distribution parameters' not in data.keys():
            raise NotImplementedError("Probability distribution parameters not provided")

    ################################################################################################################
    # Latin Hypercube simulation block.
    # Necessary parameters:  1. Probability distribution, 2. Probability distribution parameters
    # Optional: 1. Criterion, 2. Metric, 3. Iterations

    if data['Method'] == 'lhs':
        if 'Number of Samples' not in data:
            data['Number of Samples'] = None
            warnings.warn("Number of samples not provided. Default number is 100")
        if 'Probability distribution (pdf)' not in data:
            raise NotImplementedError("Probability distribution not provided")
        if 'Probability distribution parameters' not in data:
            raise NotImplementedError("Probability distribution parameters not provided")
        if 'LHS criterion' not in data:
            data['LHS criterion'] = None
            warnings.warn("LHS criterion not defined. The default is centered")
        if 'distance metric' not in data:
            data['distance metric'] = None
            warnings.warn("Distance metric for the LHS not defined. The default is Euclidean")
        if 'iterations' not in data:
            data['iterations'] = None
            warnings.warn("Iterations for the LHS not defined. The default number is 1000")

        ################################################################################################################
        # Markov Chain Monte Carlo simulation block.
        # Necessary parameters:  1. Proposal pdf, 2. Probability pdf width, 3. Target pdf, 4. Target pdf parameters
        #                        5. algorithm
        # Optional: 1. Seed, 2. Burn-in

    if 'Method' in data.keys() is 'mcmc':
        if 'Number of Samples' not in data.keys():
            data['Number of Samples'] = None
            warnings.warn("Number of samples not provided. Default number is 100")

        if 'MCMC algorithm' not in data.keys():
            warnings.warn("MCMC algorithm not provided. The Metropolis-Hastings algorithm will be used")
        else:
            if data['MCMC algorithm'] not in ['MH', 'MMH']:
                warnings.warn("MCMC algorithm not available. The Metropolis-Hastings algorithm will be used")

        if 'Proposal distribution' not in data.keys():
            raise NotImplementedError("Proposal distribution not provided")
        if 'Proposal distribution parameters' not in data.keys():
            raise NotImplementedError("Proposal distribution parameters (width) not provided")
        if 'Target distribution' not in data.keys():
            raise NotImplementedError("Target distribution not provided")
        if 'Marginal target distribution parameters' not in data.keys():
            raise NotImplementedError("Target distribution parameters not provided")
        if 'Burn-in samples' not in data.keys():
            data['Burn-in samples'] = None
            warnings.warn("Number of samples to skip in order to avoid burn-in not provided."
                          "The default will be set equal to 1")

        ################################################################################################################
        # Partially stratified sampling (PSS) block.
        # Necessary parameters:  1. pdf, 2. pdf parameters 3. pss design 3. pss strata
        # Optional:
        # TODO: PSS block
        ################################################################################################################
        # Stratified sampling (STS) block.
        # Necessary parameters:  1. pdf, 2. pdf parameters 3. sts design
        # Optional:
        # TODO: STS block
        ################################################################################################################
        # Stochastic Reduced Order Model (SROM) block.
        # Necessary parameters:  1. marginal pdf, 2. moments 3. Error function weights
        # Optional: 1. Properties to match 2. Error function weights

        if data['Method'] == 'srom':
            if 'Probability distribution (pdf)' not in data:
                raise NotImplementedError("Probability distribution not provided")
            if 'Moments' not in data:
                raise NotImplementedError("Moments not provided")
            if 'Error function weights' not in data:
                raise NotImplementedError("Error function weights not provided")
            if 'Properties to match' not in data:
                data['Properties to match'] = None
                warnings.warn("Properties to match not defined. The default is [1, 1, 0]")
            if 'Error function weights' not in data:
                data['Error function weights'] = None
                warnings.warn("Error function weights not defined. The default is equal weights to each sample")

        ################################################################################################################
        # HERE YOU ADD CHECKS FOR ANY NEW METHOD ADDED
        # Necessary parameters:
        # Optional:
        # TODO: Subset Simulation block


def run_sm(data):
    ################################################################################################################
    # Run Monte Carlo simulation
    if data['Method'] == 'mcs':
        from UQpyLibraries.SampleMethods import MCS
        print("\nRunning  %k \n", data['Method'])
        rvs = MCS(pdf=data['Probability distribution (pdf)'],
                  pdf_params=data['Probability distribution parameters'],
                  nsamples=data['Number of Samples'])

    ################################################################################################################
    # Run Latin Hypercube sampling
    elif data['Method'] == 'lhs':
        from UQpyLibraries.SampleMethods import LHS
        print("\nRunning  %k \n", data['Method'])
        rvs = LHS(pdf=data['Probability distribution (pdf)'],
                  pdf_params=data['Probability distribution parameters'],
                  nsamples=data['Number of Samples'], lhs_metric=data['distance metric'],
                  lhs_iter=data['iterations'], lhs_criterion=data['LHS criterion'])

    ################################################################################################################
    # Run partially stratified sampling
    elif data['Method'] == 'pss':
        from UQpyLibraries.SampleMethods import PSS
        print("\nRunning  %k \n", data['Method'])
        rvs = PSS(pdf=data['Probability distribution (pdf)'],
                  pdf_params=data['Probability distribution parameters'],
                  pss_design=data['PSS design'], pss_strata=data['PSS strata'])

    ################################################################################################################
    # Run Markov Chain Monte Carlo sampling

    elif data['Method'] == 'mcmc':
        from UQpyLibraries.SampleMethods import MCMC
        print("\nRunning  %k \n", data['Method'])
        rvs = MCMC(pdf_target=data['Target distribution'], mcmc_algorithm=data['MCMC algorithm'],
                   pdf_proposal=data['Proposal distribution'], pdf_proposal_width=data['Proposal distribution width'],
                   pdf_target_params=data['Target distribution parameters'], mcmc_seed=data['seed'],
                   mcmc_burnIn=data['Burn-in samples'])
    ################################################################################################################
    # Run stratified sampling
<<<<<<< HEAD
    elif data['Method'] == 'sts':
        from UQpyLibraries.SampleMethods import STS
        print("\nRunning  %k \n", data['Method'])
        rvs = STS(pdf=data['Probability distribution (pdf)'], pdf_params=data['Probability distribution parameters'],
                  sts_design=data['STS design'])
=======
    # TODO: PSS sampling

    ################################################################################################################
    # Run ANY NEW METHOD HERE
    # TODO: STS sampling

    ################################################################################################################
    # Run ANY NEW METHOD HERE
    # TODO: ROM sampling
>>>>>>> e9c60cdb

    ################################################################################################################
    # Run Stochastic Reduced Order Method

    elif data['Method'] == 'srom':
    from UQpyLibraries.SampleMethods import SROM
    print("\nRunning  %k \n", data['Method'])
    if data['Sampling method'] == 'sts':
        from UQpyLibraries.SampleMethods import STS
        sm = STS(pdf=data['Probability distribution (pdf)'],
                 pdf_params=data['Probability distribution parameters'], sts_design=np.array(data['STS design']))
    elif data['Sampling method'] == 'mcmc':
        from UQpyLibraries.SampleMethods import MCMC
        sm = MCMC(pdf_target=data['Target distribution'], mcmc_algorithm=data['MCMC algorithm'],
                  pdf_proposal=data['Proposal distribution'],
                  pdf_proposal_width=data['Proposal distribution width'],
                  pdf_target_params=data['Target distribution parameters'], mcmc_seed=data['seed'],
                  mcmc_burnIn=data['Burn-in samples'])
    rvs = SROM(samples=sm.samples, nsamples=data['Number of Samples'],
               marginal=data['Probability distribution (pdf)'], moments=data['Moments'],
               weights_errors=data['Error function weights'], weights_function=data['Sample weights'],
               properties=data['Properties to match'])
    ################################################################################################################
    # Run ANY NEW METHOD HERE
    # TODO: Subset Simulation

    return rvs.samples


<|MERGE_RESOLUTION|>--- conflicted
+++ resolved
@@ -76,6 +76,7 @@
             chunk_samples_cores(data, samples, self.args)
         else:
             self.args.CPUs_reduced = False
+
 
         ################################################################################################################
         # If a model is provided then run it, else move the data to directory simUQpyOut/ , delete the temp/ directory
@@ -409,7 +410,7 @@
         # Stratified sampling (STS) block.
         # Necessary parameters:  1. pdf, 2. pdf parameters 3. sts design
         # Optional:
-        # TODO: STS block
+
         ################################################################################################################
         # Stochastic Reduced Order Model (SROM) block.
         # Necessary parameters:  1. marginal pdf, 2. moments 3. Error function weights
@@ -477,23 +478,11 @@
                    mcmc_burnIn=data['Burn-in samples'])
     ################################################################################################################
     # Run stratified sampling
-<<<<<<< HEAD
     elif data['Method'] == 'sts':
         from UQpyLibraries.SampleMethods import STS
         print("\nRunning  %k \n", data['Method'])
         rvs = STS(pdf=data['Probability distribution (pdf)'], pdf_params=data['Probability distribution parameters'],
                   sts_design=data['STS design'])
-=======
-    # TODO: PSS sampling
-
-    ################################################################################################################
-    # Run ANY NEW METHOD HERE
-    # TODO: STS sampling
-
-    ################################################################################################################
-    # Run ANY NEW METHOD HERE
-    # TODO: ROM sampling
->>>>>>> e9c60cdb
 
     ################################################################################################################
     # Run Stochastic Reduced Order Method
